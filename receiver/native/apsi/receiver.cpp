--- conflicted
+++ resolved
@@ -143,11 +143,7 @@
             crypto_context_->set_secret(generator.secret_key());
 
             // Create Serializable<RelinKeys> and move to relin_keys_ for storage
-<<<<<<< HEAD
-            Serializable<RelinKeys> relin_keys = generator.create_relin_keys();
-=======
             Serializable<RelinKeys> relin_keys(generator.create_relin_keys());
->>>>>>> 181744cc
             relin_keys_.set(move(relin_keys));
         }
 
