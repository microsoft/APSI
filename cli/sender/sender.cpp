// Copyright (c) Microsoft Corporation. All rights reserved.
// Licensed under the MIT license.

// STD
#include <iostream>
#include <fstream>
#include <string>
#include <csignal>
#include <functional>

// APSI
#include "apsi/logging/log.h"
#include "apsi/oprf/oprf_sender.h"
#include "apsi/version.h"
#include "apsi/util/thread_pool_mgr.h"
#include "apsi/zmq/sender_dispatcher.h"
#include "common/common_utils.h"
#include "common/csv_reader.h"
#include "sender/sender_utils.h"
#include "sender/clp.h"

using namespace std;
namespace fs = std::filesystem;
using namespace apsi;
using namespace apsi::sender;
using namespace apsi::network;
using namespace apsi::logging;
using namespace apsi::oprf;

int run_sender_dispatcher(const CLP &cmd);

unique_ptr<CSVReader::DBData> load_db(const string &db_file);

pair<shared_ptr<OPRFKey>, shared_ptr<SenderDB>> create_sender_db(
    const CSVReader::DBData &db_data,
    const PSIParams &psi_params);

int main(int argc, char *argv[])
{
    prepare_console();

    // Enable full logging to console until desired values are read from command line arguments
    Log::set_console_disabled(true);
    Log::set_log_level(Log::Level::all);

    CLP cmd("Example of a Sender implementation", APSI_VERSION);
    if (!cmd.parse_args(argc, argv))
    {
        APSI_LOG_ERROR("Failed parsing command line arguments");
        return -1;
    }

    Log::set_log_file(cmd.log_file());
    Log::set_console_disabled(!cmd.enable_console());
    Log::set_log_level(cmd.log_level());

    return run_sender_dispatcher(cmd);
}

void sigint_handler(int param)
{
    APSI_LOG_WARNING("Sender interrupted");

    vector<string> timing_report;
    vector<Stopwatch::TimespanSummary> timings;
    sender_stopwatch.get_timespans(timings);

    if (timings.size() > 0)
    {
        timing_report = generate_timespan_report(timings, sender_stopwatch.get_max_timespan_event_name_length());

        APSI_LOG_INFO("Timespan event information");
        for (const auto &timing : timing_report)
        {
            APSI_LOG_INFO(timing.c_str());
        }
    }

    vector<Stopwatch::Timepoint> timepoints;
    sender_stopwatch.get_events(timepoints);

    if (timepoints.size() > 0)
    {
        timing_report = generate_event_report(timepoints, sender_stopwatch.get_max_event_name_length());

        APSI_LOG_INFO("Single event information");
        for (const auto &timing : timing_report)
        {
            APSI_LOG_INFO(timing.c_str());
        }
    }

    exit(0);
}

int run_sender_dispatcher(const CLP &cmd)
{
    print_example_banner("Starting APSI Example Sender");

    // Set up parameters according to command line input
    unique_ptr<PSIParams> params = build_psi_params(cmd);
    if (!params)
    {
        // Failed to set parameters
        APSI_LOG_ERROR("Failed to set PSI parameters: terminating");
        return -1;
    }

    unique_ptr<CSVReader::DBData> db_data = load_db(cmd.db_file());
    if (!db_data)
    {
        // Failed to read db file
        APSI_LOG_ERROR("Failed to read database: terminating");
        return -1;
    }

    ThreadPoolMgr::set_thread_count(cmd.threads());

    auto [oprf_key, sender_db] = create_sender_db(*db_data, *params);
    db_data = nullptr;

    signal(SIGINT, sigint_handler);

    // Run the dispatcher
    atomic<bool> stop = false;
    ZMQSenderDispatcher dispatcher(sender_db, cmd.threads());

    // The dispatcher will run until stopped.
    dispatcher.run(stop, cmd.net_port(), oprf_key);

    return 0;
}

unique_ptr<CSVReader::DBData> load_db(const string &db_file)
{
    CSVReader::DBData db_data;
    try
    {
        CSVReader reader(db_file);
        db_data = reader.read();
    }
    catch (const exception &ex)
    {
        APSI_LOG_WARNING("Could not open or read file `" << db_file << "`: " << ex.what());
        return nullptr;
    }

    return make_unique<CSVReader::DBData>(move(db_data));
}

pair<shared_ptr<OPRFKey>, shared_ptr<SenderDB>> create_sender_db(
    const CSVReader::DBData &db_data,
    const PSIParams &psi_params)
{
    auto oprf_key = make_shared<OPRFKey>();
    APSI_LOG_INFO("Created new OPRF key");

    shared_ptr<SenderDB> sender_db;
    if (holds_alternative<CSVReader::UnlabeledData>(db_data))
    {
        vector<HashedItem> hashed_db_data;
        {
            STOPWATCH(sender_stopwatch, "OPRF");
            hashed_db_data = OPRFSender::ComputeHashes(get<CSVReader::UnlabeledData>(db_data), *oprf_key);
        }
        APSI_LOG_INFO("Computed OPRF hash for " << hashed_db_data.size() << " items");

        try
        {
<<<<<<< HEAD
            sender_db = make_shared<UnlabeledSenderDB>(psi_params);
            sender_db->set_data(hashed_db_data);
=======
            sender_db = make_shared<SenderDB>(psi_params, 0);
            sender_db->set_data(hashed_db_data, thread_count);
>>>>>>> 6ee2df07
            APSI_LOG_INFO("Created unlabeled SenderDB with " << sender_db->get_items().size() << " items");
        }
        catch (const exception &ex)
        {
            APSI_LOG_ERROR("Failed to create SenderDB: " << ex.what());
            return { nullptr, nullptr };
        }
    }
    else if (holds_alternative<CSVReader::LabeledData>(db_data))
    {
        vector<pair<HashedItem, EncryptedLabel>> hashed_db_data;
        {
            STOPWATCH(sender_stopwatch, "OPRF");
            hashed_db_data = OPRFSender::ComputeHashes(get<CSVReader::LabeledData>(db_data), *oprf_key);
        }
        APSI_LOG_INFO("Computed OPRF hash for " << hashed_db_data.size() << " items");

        try
        {
<<<<<<< HEAD
            sender_db = make_shared<LabeledSenderDB>(psi_params);
            sender_db->set_data(hashed_db_data);
=======
            sender_db = make_shared<SenderDB>(psi_params, hashed_db_data[0].second.size());
            sender_db->set_data(hashed_db_data, thread_count);
>>>>>>> 6ee2df07
            APSI_LOG_INFO("Created labeled SenderDB with " << sender_db->get_items().size() << " items");
        }
        catch (const exception &ex)
        {
            APSI_LOG_ERROR("Failed to create SenderDB: " << ex.what());
            return { nullptr, nullptr };
        }
    }
    else
    {
        // Should never reach this point
        APSI_LOG_ERROR("Loaded database is in an invalid state");
        return { nullptr, nullptr };
    }

    return { oprf_key, sender_db };
}<|MERGE_RESOLUTION|>--- conflicted
+++ resolved
@@ -167,13 +167,8 @@
 
         try
         {
-<<<<<<< HEAD
-            sender_db = make_shared<UnlabeledSenderDB>(psi_params);
+            sender_db = make_shared<SenderDB>(psi_params, 0);
             sender_db->set_data(hashed_db_data);
-=======
-            sender_db = make_shared<SenderDB>(psi_params, 0);
-            sender_db->set_data(hashed_db_data, thread_count);
->>>>>>> 6ee2df07
             APSI_LOG_INFO("Created unlabeled SenderDB with " << sender_db->get_items().size() << " items");
         }
         catch (const exception &ex)
@@ -193,13 +188,8 @@
 
         try
         {
-<<<<<<< HEAD
-            sender_db = make_shared<LabeledSenderDB>(psi_params);
+            sender_db = make_shared<SenderDB>(psi_params, hashed_db_data[0].second.size());
             sender_db->set_data(hashed_db_data);
-=======
-            sender_db = make_shared<SenderDB>(psi_params, hashed_db_data[0].second.size());
-            sender_db->set_data(hashed_db_data, thread_count);
->>>>>>> 6ee2df07
             APSI_LOG_INFO("Created labeled SenderDB with " << sender_db->get_items().size() << " items");
         }
         catch (const exception &ex)
