// Copyright (c) Microsoft Corporation. All rights reserved.
// Licensed under the MIT license.

#pragma once

// STD
#include <cstdint>
#include <cstddef>
#include <set>
#include <vector>

// APSI
#include "apsi/util/utils.h"
#include "common/base_clp.h"

// SEAL
#include "seal/modulus.h"

/**
Command Line Processor for Sender.
*/
class CLP : public BaseCLP
{
public:
    CLP(const std::string &desc, const std::string &version) : BaseCLP(desc, version)
    {}

    virtual void add_args()
    {
        add(nonce_byte_count_arg_);
        add(net_port_arg_);
        add(db_file_arg_);
        add(params_file_arg_);
    }

    virtual void get_args()
    {
        nonce_byte_count_ = nonce_byte_count_arg_.getValue();
        db_file_ = db_file_arg_.getValue();
        net_port_ = net_port_arg_.getValue();
        params_file_ = params_file_arg_.getValue();
    }

    std::size_t nonce_byte_count() const
    {
        return nonce_byte_count_;
    }

    int net_port() const
    {
        return net_port_;
    }

    const std::string &db_file () const
    {
        return db_file_;
    }

<<<<<<< HEAD
    const std::string& params_file() const
    {
        return params_file_;
    }
=======
private:
    TCLAP::ValueArg<std::uint32_t> felts_per_item_arg_ = TCLAP::ValueArg<std::uint32_t>(
        "F",
        "feltsPerItem",
        "Number of fields elements to use per item",
        true,
        0,
        "unsigned integer");

    TCLAP::ValueArg<std::uint32_t> table_size_arg_ = TCLAP::ValueArg<std::uint32_t>(
        "T",
        "tableSize",
        "Size of the cuckoo hash table",
        true,
        0,
        "unsigned integer");

    TCLAP::ValueArg<std::uint32_t> max_item_per_bin_arg_ = TCLAP::ValueArg<std::uint32_t>(
        "m",
        "maxItemsPerBin",
        "Maximum number of items allowed in a bin",
        true,
        0,
        "unsigned integer");

    TCLAP::ValueArg<std::uint32_t> hash_func_count_arg_ = TCLAP::ValueArg<std::uint32_t>(
        "H",
        "hashFuncCount",
        "Number of hash functions to use for cuckoo hashing",
        true,
        0,
        "unsigned integer");

    TCLAP::MultiArg<std::uint32_t> query_powers_arg_ = TCLAP::MultiArg<std::uint32_t>(
        "w",
        "queryPowers",
        "A power of the query to send from receiver to sender (in addition to the first power)",
        false,
        "unsigned integer (can be specified multiple times)");

    TCLAP::ValueArg<std::size_t> poly_modulus_degree_arg_ = TCLAP::ValueArg<std::size_t>(
        "P",
        "polyModulusDegree",
        "Microsoft SEAL `poly_modulus_degree` parameter",
        true,
        0,
        "unsigned integer");

    TCLAP::MultiArg<int> coeff_modulus_bits_arg_ = TCLAP::MultiArg<int>(
        "C",
        "coeffModulusBits",
        "Bit count for a single Microsoft SEAL `coeff_modulus` prime",
        true,
        "unsigned integer (can be specified multiple times)");

    TCLAP::ValueArg<int> plain_modulus_bits_arg_ = TCLAP::ValueArg<int>(
        "a",
        "plainModulusBits",
        "Bit count for a Microsoft SEAL `plain_modulus` prime (cannot be used with `-A`)",
        true,
        0,
        "unsigned integer");

    TCLAP::ValueArg<std::uint64_t> plain_modulus_arg_ = TCLAP::ValueArg<std::uint64_t>(
        "A",
        "plainModulus",
        "Microsoft SEAL `plain_modulus` prime (cannot be used with `-a`)",
        true,
        0,
        "unsigned integer");
>>>>>>> 5d91f48f

private:
    TCLAP::ValueArg<std::size_t> nonce_byte_count_arg_ = TCLAP::ValueArg<std::size_t>(
        "n",
        "nonceByteCount",
        "Number of bytes used for the nonce in labeled mode (default is 16)",
        false,
        16,
        "unsigned integer");

    TCLAP::ValueArg<int> net_port_arg_ = TCLAP::ValueArg<int>(
        "",
        "port",
        "TCP port to bind to (default is 1212)",
        false,
        1212,
        "TCP port"
    );

    TCLAP::ValueArg<std::string> db_file_arg_ = TCLAP::ValueArg<std::string>(
        "d",
        "dbFile",
        "Path to a CSV file describing the sender's dataset (an item-label pair on each row)",
        true,
        "",
        "string"
    );

    TCLAP::ValueArg<std::string> params_file_arg_ = TCLAP::ValueArg<std::string>(
        "",
        "paramsFile",
        "Path to a JSON file that specifies APSI parameters",
        true,
        "",
        "string"
    );

    std::size_t nonce_byte_count_;

    int net_port_;

    std::string db_file_;

    std::string params_file_;
};<|MERGE_RESOLUTION|>--- conflicted
+++ resolved
@@ -56,83 +56,10 @@
         return db_file_;
     }
 
-<<<<<<< HEAD
     const std::string& params_file() const
     {
         return params_file_;
     }
-=======
-private:
-    TCLAP::ValueArg<std::uint32_t> felts_per_item_arg_ = TCLAP::ValueArg<std::uint32_t>(
-        "F",
-        "feltsPerItem",
-        "Number of fields elements to use per item",
-        true,
-        0,
-        "unsigned integer");
-
-    TCLAP::ValueArg<std::uint32_t> table_size_arg_ = TCLAP::ValueArg<std::uint32_t>(
-        "T",
-        "tableSize",
-        "Size of the cuckoo hash table",
-        true,
-        0,
-        "unsigned integer");
-
-    TCLAP::ValueArg<std::uint32_t> max_item_per_bin_arg_ = TCLAP::ValueArg<std::uint32_t>(
-        "m",
-        "maxItemsPerBin",
-        "Maximum number of items allowed in a bin",
-        true,
-        0,
-        "unsigned integer");
-
-    TCLAP::ValueArg<std::uint32_t> hash_func_count_arg_ = TCLAP::ValueArg<std::uint32_t>(
-        "H",
-        "hashFuncCount",
-        "Number of hash functions to use for cuckoo hashing",
-        true,
-        0,
-        "unsigned integer");
-
-    TCLAP::MultiArg<std::uint32_t> query_powers_arg_ = TCLAP::MultiArg<std::uint32_t>(
-        "w",
-        "queryPowers",
-        "A power of the query to send from receiver to sender (in addition to the first power)",
-        false,
-        "unsigned integer (can be specified multiple times)");
-
-    TCLAP::ValueArg<std::size_t> poly_modulus_degree_arg_ = TCLAP::ValueArg<std::size_t>(
-        "P",
-        "polyModulusDegree",
-        "Microsoft SEAL `poly_modulus_degree` parameter",
-        true,
-        0,
-        "unsigned integer");
-
-    TCLAP::MultiArg<int> coeff_modulus_bits_arg_ = TCLAP::MultiArg<int>(
-        "C",
-        "coeffModulusBits",
-        "Bit count for a single Microsoft SEAL `coeff_modulus` prime",
-        true,
-        "unsigned integer (can be specified multiple times)");
-
-    TCLAP::ValueArg<int> plain_modulus_bits_arg_ = TCLAP::ValueArg<int>(
-        "a",
-        "plainModulusBits",
-        "Bit count for a Microsoft SEAL `plain_modulus` prime (cannot be used with `-A`)",
-        true,
-        0,
-        "unsigned integer");
-
-    TCLAP::ValueArg<std::uint64_t> plain_modulus_arg_ = TCLAP::ValueArg<std::uint64_t>(
-        "A",
-        "plainModulus",
-        "Microsoft SEAL `plain_modulus` prime (cannot be used with `-a`)",
-        true,
-        0,
-        "unsigned integer");
->>>>>>> 5d91f48f
 
 private:
     TCLAP::ValueArg<std::size_t> nonce_byte_count_arg_ = TCLAP::ValueArg<std::size_t>(
