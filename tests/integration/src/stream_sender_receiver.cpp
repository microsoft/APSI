// Copyright (c) Microsoft Corporation. All rights reserved.
// Licensed under the MIT license.

// STD
#include <sstream>

// APSI
#include "apsi/logging/log.h"
#include "apsi/network/stream_channel.h"
#include "apsi/oprf/oprf_sender.h"
#include "apsi/util/thread_pool_mgr.h"
#include "apsi/receiver.h"
#include "apsi/sender.h"
#include "apsi/sender_db.h"
#include "test_utils.h"

#include "gtest/gtest.h"

using namespace std;
using namespace apsi;
using namespace apsi::receiver;
using namespace apsi::sender;
using namespace apsi::network;
using namespace apsi::util;
using namespace apsi::logging;
using namespace apsi::oprf;
using namespace seal;

namespace APSITests
{
    namespace
    {
        void RunUnlabeledTest(
            size_t sender_size,
            vector<pair<size_t, size_t>> client_total_and_int_sizes,
            const PSIParams &params,
            size_t num_threads)
        {
            logging::Log::set_console_disabled(true);
            logging::Log::set_log_level(logging::Log::Level::info);

            ThreadPoolMgr::set_thread_count(num_threads);

            vector<Item> sender_items;
            for (size_t i = 0; i < sender_size; i++)
            {
                sender_items.push_back({ i + 1, i + 1 });
            }

            OPRFKey oprf_key;
            auto hashed_sender_items = OPRFSender::ComputeHashes(sender_items, oprf_key);

<<<<<<< HEAD
            auto sender_db = make_shared<UnlabeledSenderDB>(params);
            sender_db->set_data(hashed_sender_items);
=======
            auto sender_db = make_shared<SenderDB>(params, 0);
            sender_db->set_data(hashed_sender_items, num_threads);
>>>>>>> 6ee2df07

            auto seal_context = sender_db->get_seal_context();

            stringstream ss;
            StreamChannel chl(ss);

            Receiver receiver(params);

            for (auto client_total_and_int_size : client_total_and_int_sizes)
            {
                auto client_size = client_total_and_int_size.first;
                auto int_size = client_total_and_int_size.second;
                ASSERT_TRUE(int_size <= client_size);

                vector<Item> recv_int_items = rand_subset(sender_items, int_size);
                vector<Item> recv_items;
                for (auto item : recv_int_items)
                {
                    recv_items.push_back(item);
                }
                for (size_t i = int_size; i < client_size; i++)
                {
                    recv_items.push_back({ i + 1, ~(i + 1) });
                }

                // Create the OPRF receiver
                oprf::OPRFReceiver oprf_receiver = Receiver::CreateOPRFReceiver(recv_items);
                Request oprf_request = Receiver::CreateOPRFRequest(oprf_receiver);

                // Send the OPRF request
                ASSERT_NO_THROW(chl.send(move(oprf_request)));
                size_t bytes_sent = chl.bytes_sent();

                // Receive the OPRF request and process response
                OPRFRequest oprf_request2 = to_oprf_request(chl.receive_operation(nullptr, SenderOperationType::sop_oprf));
                size_t bytes_received = chl.bytes_received();
                ASSERT_EQ(bytes_sent, bytes_received);
                ASSERT_NO_THROW(Sender::RunOPRF(oprf_request2, oprf_key, chl));

                // Receive OPRF response
                OPRFResponse oprf_response = to_oprf_response(chl.receive_response());
                auto hashed_recv_items = Receiver::ExtractHashes(oprf_response, oprf_receiver);
                ASSERT_EQ(hashed_recv_items.size(), recv_items.size());

                // Create query and send
                pair<Request, IndexTranslationTable> recv_query = receiver.create_query(hashed_recv_items);
                IndexTranslationTable itt = move(recv_query.second);
                chl.send(move(recv_query.first));

                // Receive the query and process response
                QueryRequest sender_query = to_query_request(chl.receive_operation(seal_context));
                Query query(move(sender_query), sender_db);
                ASSERT_NO_THROW(Sender::RunQuery(query, chl, num_threads));

                // Receive query response
                QueryResponse query_response = to_query_response(chl.receive_response());
                uint32_t package_count = query_response->package_count;

                // Receive all result parts and process result
                vector<ResultPart> rps;
                while (package_count--)
                {
                    ASSERT_NO_THROW(rps.push_back(chl.receive_result(receiver.get_seal_context())));
                }
                auto query_result = receiver.process_result(itt, rps);

                verify_unlabeled_results(query_result, recv_items, recv_int_items);
            }
        }

        void RunLabeledTest(
            size_t sender_size,
            vector<pair<size_t, size_t>> client_total_and_int_sizes,
            const PSIParams &params,
            size_t num_threads)
        {
<<<<<<< HEAD
            logging::Log::set_console_disabled(true);
            logging::Log::set_log_level(logging::Log::Level::info);

            ThreadPoolMgr::set_thread_count(num_threads);
=======
            logging::Log::set_console_disabled(false);
            logging::Log::set_log_level("all");
            //logging::Log::set_log_file("out.log");
>>>>>>> 6ee2df07

            vector<pair<Item, Label>> sender_items;
            for (size_t i = 0; i < sender_size; i++)
            {
                sender_items.push_back(make_pair(Item(i + 1, i + 1), create_label(i + 1, 20)));
            }

            OPRFKey oprf_key;
            auto hashed_sender_items = OPRFSender::ComputeHashes(sender_items, oprf_key);

<<<<<<< HEAD
            auto sender_db = make_shared<LabeledSenderDB>(params, 10, true);
            sender_db->set_data(hashed_sender_items);
=======
            auto sender_db = make_shared<SenderDB>(params, 20, true);
            sender_db->set_data(hashed_sender_items, num_threads);
>>>>>>> 6ee2df07

            auto seal_context = sender_db->get_seal_context();

            stringstream ss;
            StreamChannel chl(ss);

            Receiver receiver(params);

            for (auto client_total_and_int_size : client_total_and_int_sizes)
            {
                auto client_size = client_total_and_int_size.first;
                auto int_size = client_total_and_int_size.second;
                ASSERT_TRUE(int_size <= client_size);

                vector<Item> recv_int_items = rand_subset(sender_items, int_size);
                vector<Item> recv_items;
                for (auto item : recv_int_items)
                {
                    recv_items.push_back(item);
                }
                for (size_t i = int_size; i < client_size; i++)
                {
                    recv_items.push_back({ i + 1, ~(i + 1) });
                }

                // Create the OPRF receiver
                oprf::OPRFReceiver oprf_receiver = Receiver::CreateOPRFReceiver(recv_items);
                Request oprf_request = Receiver::CreateOPRFRequest(oprf_receiver);

                // Send the OPRF request
                ASSERT_NO_THROW(chl.send(move(oprf_request)));
                size_t bytes_sent = chl.bytes_sent();

                // Receive the OPRF request and process response
                OPRFRequest oprf_request2 = to_oprf_request(chl.receive_operation(nullptr, SenderOperationType::sop_oprf));
                size_t bytes_received = chl.bytes_received();
                ASSERT_EQ(bytes_sent, bytes_received);
                ASSERT_NO_THROW(Sender::RunOPRF(oprf_request2, oprf_key, chl));

                // Receive OPRF response
                OPRFResponse oprf_response = to_oprf_response(chl.receive_response());
                auto hashed_recv_items = Receiver::ExtractHashes(oprf_response, oprf_receiver);
                ASSERT_EQ(hashed_recv_items.size(), recv_items.size());

                // Create query and send
                pair<Request, IndexTranslationTable> recv_query = receiver.create_query(hashed_recv_items);
                IndexTranslationTable itt = move(recv_query.second);
                chl.send(move(recv_query.first));

                // Receive the query and process response
                QueryRequest sender_query = to_query_request(chl.receive_operation(seal_context));
                Query query(move(sender_query), sender_db);
                ASSERT_NO_THROW(Sender::RunQuery(query, chl, num_threads));

                // Receive query response
                QueryResponse query_response = to_query_response(chl.receive_response());
                uint32_t package_count = query_response->package_count;

                // Receive all result parts and process result
                vector<ResultPart> rps;
                while (package_count--)
                {
                    ASSERT_NO_THROW(rps.push_back(chl.receive_result(receiver.get_seal_context())));
                }
                auto query_result = receiver.process_result(itt, rps);

                verify_labeled_results(query_result, recv_items, recv_int_items, sender_items);
            }
        }
    }

    TEST(StreamSenderReceiverTests, UnlabeledEmpty)
    {
        size_t sender_size = 0;
        PSIParams params = create_params();
        RunUnlabeledTest(sender_size, { { 0, 0 }, { 1, 0 } }, params, 1);
    }

    TEST(StreamSenderReceiverTests, UnlabeledEmptyMultiThreaded)
    {
        size_t sender_size = 0;
        PSIParams params = create_params();
        RunUnlabeledTest(sender_size, { { 0, 0 }, { 1, 0 } }, params, thread::hardware_concurrency());
    }

    TEST(StreamSenderReceiverTests, UnlabeledSingle)
    {
        size_t sender_size = 1;
        PSIParams params = create_params();
        RunUnlabeledTest(sender_size, { { 0, 0 }, { 1, 0 }, { 1, 1 } }, params, 1);
    }

    TEST(StreamSenderReceiverTests, UnlabeledSingleMultiThreaded)
    {
        size_t sender_size = 1;
        PSIParams params = create_params();
        RunUnlabeledTest(sender_size, { { 0, 0 }, { 1, 0 }, { 1, 1 } }, params, thread::hardware_concurrency());
    }

    TEST(StreamSenderReceiverTests, UnlabeledSmall)
    {
        size_t sender_size = 10;
        PSIParams params = create_params();
        RunUnlabeledTest(sender_size,
            { { 0, 0 }, { 1, 0 }, { 1, 1 }, { 5, 0 }, { 5, 2 }, { 5, 5 }, { 10, 0 }, { 10, 5 }, { 10, 10 } },
            params, 1);
    }

    TEST(StreamSenderReceiverTests, UnlabeledSmallMultiThreaded)
    {
        size_t sender_size = 10;
        PSIParams params = create_params();
        RunUnlabeledTest(sender_size,
            { { 0, 0 }, { 1, 0 }, { 1, 1 }, { 5, 0 }, { 5, 2 }, { 5, 5 }, { 10, 0 }, { 10, 5 }, { 10, 10 } },
            params, thread::hardware_concurrency());
    }

    TEST(StreamSenderReceiverTests, UnlabeledMedium)
    {
        size_t sender_size = 500;
        PSIParams params = create_params();
        RunUnlabeledTest(sender_size,
            { { 0, 0 }, { 1, 0 }, { 1, 1 }, { 50, 10 }, { 50, 50 }, { 100, 1 }, { 100, 50 }, { 100, 100 } },
            params, 1);
    }

    TEST(StreamSenderReceiverTests, UnlabeledMediumMultiThreaded)
    {
        size_t sender_size = 500;
        PSIParams params = create_params();
        RunUnlabeledTest(sender_size,
            { { 0, 0 }, { 1, 0 }, { 1, 1 }, { 50, 10 }, { 50, 50 }, { 100, 1 }, { 100, 50 }, { 100, 100 } },
            params, thread::hardware_concurrency());
    }

    TEST(StreamSenderReceiverTests, UnlabeledLarge)
    {
        size_t sender_size = 4000;
        PSIParams params = create_params();
        RunUnlabeledTest(sender_size,
            { { 0, 0 }, { 1, 0 }, { 500, 10 }, { 500, 50 }, { 500, 500 }, { 1000, 0 }, { 1000, 1 }, { 1000, 500 },
                { 1000, 999 }, { 1000, 1000 } },
            params, 1);
    }

    TEST(StreamSenderReceiverTests, UnlabeledLargeMultiThreaded)
    {
        size_t sender_size = 4000;
        PSIParams params = create_params();
        RunUnlabeledTest(sender_size,
            { { 0, 0 }, { 1, 0 }, { 500, 10 }, { 500, 50 }, { 500, 500 }, { 1000, 0 }, { 1000, 1 }, { 1000, 500 },
                { 1000, 999 }, { 1000, 1000 } },
            params, thread::hardware_concurrency());
    }

    TEST(StreamSenderReceiverTests, UnlabeledHugeMultiThreaded)
    {
        size_t sender_size = 50000;
        PSIParams params = create_huge_params();
        RunUnlabeledTest(sender_size,
            { { 0, 0 }, { 1, 0 }, { 5000, 100 }, { 5000, 5000 }, { 10000, 0 }, { 10000, 5000 }, { 10000, 10000 },
                { 50000, 50000 } },
            params, thread::hardware_concurrency());

        sender_size = 1'000'000;
        RunUnlabeledTest(sender_size, { { 10000, 10000 } }, params, thread::hardware_concurrency());
    }

    TEST(StreamSenderReceiverTests, LabeledEmpty)
    {
        size_t sender_size = 0;
        PSIParams params = create_params();
        RunLabeledTest(sender_size, { { 0, 0 }, { 1, 0 } }, params, 1);
    }

    TEST(StreamSenderReceiverTests, LabeledEmptyMultiThreaded)
    {
        size_t sender_size = 0;
        PSIParams params = create_params();
        RunLabeledTest(sender_size, { { 0, 0 }, { 1, 0 } }, params, thread::hardware_concurrency());
    }

    TEST(StreamSenderReceiverTests, LabeledSingle)
    {
        size_t sender_size = 1;
        PSIParams params = create_params();
        RunLabeledTest(sender_size, { { 0, 0 }, { 1, 0 }, { 1, 1 } }, params, 1);
    }

    TEST(StreamSenderReceiverTests, LabeledSingleMultiThreaded)
    {
        size_t sender_size = 1;
        PSIParams params = create_params();
        RunLabeledTest(sender_size, { { 0, 0 }, { 1, 0 }, { 1, 1 } }, params, thread::hardware_concurrency());
    }

    TEST(StreamSenderReceiverTests, LabeledSmall)
    {
        size_t sender_size = 10;
        PSIParams params = create_params();
        RunLabeledTest(sender_size,
            { { 0, 0 }, { 1, 0 }, { 1, 1 }, { 5, 0 }, { 5, 2 }, { 5, 5 }, { 10, 0 }, { 10, 5 }, { 10, 10 } },
            params, 1);
    }

    TEST(StreamSenderReceiverTests, LabeledSmallMultiThreaded)
    {
        size_t sender_size = 10;
        PSIParams params = create_params();
        RunLabeledTest(sender_size,
            { { 0, 0 }, { 1, 0 }, { 1, 1 }, { 5, 0 }, { 5, 2 }, { 5, 5 }, { 10, 0 }, { 10, 5 }, { 10, 10 } },
            params, thread::hardware_concurrency());
    }

    TEST(StreamSenderReceiverTests, LabeledMedium)
    {
        size_t sender_size = 500;
        PSIParams params = create_params();
        RunLabeledTest(sender_size,
            { { 0, 0 }, { 1, 0 }, { 1, 1 }, { 50, 10 }, { 50, 50 }, { 100, 1 }, { 100, 50 }, { 100, 100 } },
            params, 1);
    }

    TEST(StreamSenderReceiverTests, LabeledMediumMultiThreaded)
    {
        size_t sender_size = 500;
        PSIParams params = create_params();
        RunLabeledTest(sender_size,
            { { 0, 0 }, { 1, 0 }, { 1, 1 }, { 50, 10 }, { 50, 50 }, { 100, 1 }, { 100, 50 }, { 100, 100 } },
            params, thread::hardware_concurrency());
    }

    TEST(StreamSenderReceiverTests, LabeledLarge)
    {
        size_t sender_size = 4000;
        PSIParams params = create_params();
        RunLabeledTest(sender_size,
            { { 0, 0 }, { 1, 0 }, { 500, 10 }, { 500, 50 }, { 500, 500 }, { 1000, 0 }, { 1000, 1 }, { 1000, 500 },
                { 1000, 999 }, { 1000, 1000 } },
            params, 1);
    }

    TEST(StreamSenderReceiverTests, LabeledLargeMultiThreaded)
    {
        size_t sender_size = 4000;
        PSIParams params = create_params();
        RunLabeledTest(sender_size,
            { { 0, 0 }, { 1, 0 }, { 500, 10 }, { 500, 50 }, { 500, 500 }, { 1000, 0 }, { 1000, 1 }, { 1000, 500 },
                { 1000, 999 }, { 1000, 1000 } },
            params, thread::hardware_concurrency());
    }

    TEST(StreamSenderReceiverTests, LabeledHugeMultiThreaded)
    {
        size_t sender_size = 50000;
        PSIParams params = create_huge_params();
        RunLabeledTest(sender_size,
            { { 0, 0 }, { 1, 0 }, { 5000, 100 }, { 5000, 5000 }, { 10000, 0 }, { 10000, 5000 }, { 10000, 10000 },
                { 50000, 50000 } },
            params, thread::hardware_concurrency());

        sender_size = 1'000'000;
        RunLabeledTest(sender_size, { { 10000, 10000 } }, params, thread::hardware_concurrency());
    }
} // namespace APSITests<|MERGE_RESOLUTION|>--- conflicted
+++ resolved
@@ -50,13 +50,8 @@
             OPRFKey oprf_key;
             auto hashed_sender_items = OPRFSender::ComputeHashes(sender_items, oprf_key);
 
-<<<<<<< HEAD
-            auto sender_db = make_shared<UnlabeledSenderDB>(params);
+            auto sender_db = make_shared<SenderDB>(params, 0);
             sender_db->set_data(hashed_sender_items);
-=======
-            auto sender_db = make_shared<SenderDB>(params, 0);
-            sender_db->set_data(hashed_sender_items, num_threads);
->>>>>>> 6ee2df07
 
             auto seal_context = sender_db->get_seal_context();
 
@@ -133,16 +128,10 @@
             const PSIParams &params,
             size_t num_threads)
         {
-<<<<<<< HEAD
             logging::Log::set_console_disabled(true);
             logging::Log::set_log_level(logging::Log::Level::info);
 
             ThreadPoolMgr::set_thread_count(num_threads);
-=======
-            logging::Log::set_console_disabled(false);
-            logging::Log::set_log_level("all");
-            //logging::Log::set_log_file("out.log");
->>>>>>> 6ee2df07
 
             vector<pair<Item, Label>> sender_items;
             for (size_t i = 0; i < sender_size; i++)
@@ -153,13 +142,8 @@
             OPRFKey oprf_key;
             auto hashed_sender_items = OPRFSender::ComputeHashes(sender_items, oprf_key);
 
-<<<<<<< HEAD
-            auto sender_db = make_shared<LabeledSenderDB>(params, 10, true);
+            auto sender_db = make_shared<SenderDB>(params, 20, true);
             sender_db->set_data(hashed_sender_items);
-=======
-            auto sender_db = make_shared<SenderDB>(params, 20, true);
-            sender_db->set_data(hashed_sender_items, num_threads);
->>>>>>> 6ee2df07
 
             auto seal_context = sender_db->get_seal_context();
 
