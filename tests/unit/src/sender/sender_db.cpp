--- conflicted
+++ resolved
@@ -285,17 +285,10 @@
         LabeledSenderDB sender_db(*params);
 
         // Create a vector of items and labels without duplicates
-<<<<<<< HEAD
-        unordered_map<HashedItem, EncryptedLabel> items;
+        vector<pair<HashedItem, EncryptedLabel>> items;
         for (uint64_t i = 0; i < 200; i++)
         {
-            items.emplace(make_pair(HashedItem(i, i + 1), create_encrypted_label(i, i + 1, 10)));
-=======
-        vector<pair<HashedItem, FullWidthLabel>> items;
-        for (uint64_t i = 0; i < 200; i++)
-        {
-            items.push_back(make_pair(HashedItem(i, i + 1), FullWidthLabel(i, i + 1)));
->>>>>>> 4f01ef0c
+            items.push_back(make_pair(HashedItem(i, i + 1), create_encrypted_label(i, i + 1, 10)));
         }
 
         // Insert all items
@@ -510,17 +503,10 @@
         ASSERT_EQ(sender_db->is_labeled(), other_sdb->is_labeled());
 
         // Create a vector of items and labels without duplicates
-<<<<<<< HEAD
-        unordered_map<HashedItem, EncryptedLabel> items;
+        vector<pair<HashedItem, EncryptedLabel>> items;
         for (uint64_t i = 0; i < 200; i++)
         {
-            items.emplace(make_pair(HashedItem(i, i + 1), create_encrypted_label(i, i + 1, 10)));
-=======
-        vector<pair<HashedItem, FullWidthLabel>> items;
-        for (uint64_t i = 0; i < 200; i++)
-        {
-            items.push_back(make_pair(HashedItem(i, i + 1), FullWidthLabel(i, i + 1)));
->>>>>>> 4f01ef0c
+            items.push_back(make_pair(HashedItem(i, i + 1), create_encrypted_label(i, i + 1, 10)));
         }
 
         // Insert all items
