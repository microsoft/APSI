// Copyright (c) Microsoft Corporation. All rights reserved.
// Licensed under the MIT license.

// STD
#include <sstream>
#include <vector>

// APSI
#include "apsi/network/sender_operation.h"

// SEAL
#include "seal/context.h"
#include "seal/keygenerator.h"
#include "seal/encryptor.h"

#include "gtest/gtest.h"

using namespace std;
using namespace seal;
using namespace apsi;
using namespace apsi::network;

namespace APSITests
{
    TEST(SenderOperationTest, SaveLoadHeader)
    {
        SenderOperationHeader header;
        stringstream ss;

        header.type = SenderOperationType::SOP_UNKNOWN;
        header.version = 999;
        size_t out_size = header.save(ss);

        SenderOperationHeader header2;
        size_t in_size = header2.load(ss);
        ASSERT_EQ(out_size, in_size);
        ASSERT_EQ(header.type, header2.type);
        ASSERT_EQ(header.version, header2.version);

        header.type = SenderOperationType::SOP_QUERY;
        header.version = 123;
        out_size = header.save(ss);

        in_size = header2.load(ss);
        ASSERT_EQ(out_size, in_size);
        ASSERT_EQ(header.type, header2.type);
        ASSERT_EQ(header.version, header2.version);
    }

    TEST(SenderOperationTest, SaveLoadSenderOperationParms)
    {
        SenderOperationParms sop;
        ASSERT_EQ(SenderOperationType::SOP_PARMS, sop.type());

        stringstream ss;
        size_t out_size = sop.save(ss);
        SenderOperationParms sop2;
        size_t in_size = sop2.load(ss, nullptr);

        ASSERT_EQ(out_size, in_size);
        ASSERT_EQ(SenderOperationType::SOP_PARMS, sop2.type());
    }

    TEST(SenderOperationTest, SaveLoadSenderOperationOPRF)
    {
        SenderOperationOPRF sop;
        ASSERT_EQ(SenderOperationType::SOP_OPRF, sop.type());
        ASSERT_TRUE(sop.data.empty());

        stringstream ss;

        // Save with no data
        size_t out_size = sop.save(ss);
        SenderOperationOPRF sop2;
        size_t in_size = sop2.load(ss, nullptr);

        ASSERT_EQ(out_size, in_size);
        ASSERT_EQ(SenderOperationType::SOP_OPRF, sop2.type());
        ASSERT_TRUE(sop2.data.empty());

        sop.data.push_back(seal_byte(0xAB));
        out_size = sop.save(ss);
        in_size = sop2.load(ss, nullptr);

        ASSERT_EQ(out_size, in_size);
        ASSERT_EQ(SenderOperationType::SOP_OPRF, sop2.type());
        ASSERT_EQ(1, sop2.data.size());
        ASSERT_EQ(static_cast<char>(0xAB), static_cast<char>(sop2.data[0]));

        sop.data.push_back(seal_byte(0xCD));
        out_size = sop.save(ss);
        in_size = sop2.load(ss, nullptr);

        ASSERT_EQ(out_size, in_size);
        ASSERT_EQ(SenderOperationType::SOP_OPRF, sop2.type());
        ASSERT_EQ(2, sop2.data.size());
        ASSERT_EQ(static_cast<char>(0xAB), static_cast<char>(sop2.data[0]));
        ASSERT_EQ(static_cast<char>(0xCD), static_cast<char>(sop2.data[1]));
    }

    TEST(SenderOperationTest, SaveLoadSenderOperationQuery)
    {
        // Constructor
        SenderOperationQuery sop;
        ASSERT_EQ(SenderOperationType::SOP_QUERY, sop.type());
        ASSERT_FALSE(sop.relin_keys.is_local());
        ASSERT_FALSE(sop.relin_keys.is_serializable());
        ASSERT_TRUE(sop.data.empty());
        ASSERT_FALSE(sop.pd.is_configured());

        stringstream ss;

        // Set up the SEAL objects
        EncryptionParameters parms(scheme_type::bfv);
        parms.set_poly_modulus_degree(4096);
        parms.set_coeff_modulus(CoeffModulus::BFVDefault(4096));
        parms.set_plain_modulus(17);
        auto context = make_shared<SEALContext>(parms);
        KeyGenerator keygen(*context);

        // A local (invalid/empty) relin_keys object
        // For the query we allow an empty data field
        sop.relin_keys.set(RelinKeys());
        ASSERT_FALSE(sop.relin_keys.is_serializable());
        ASSERT_TRUE(sop.relin_keys.is_local());

        // We do need to set up the PowersDag; this cannot be unconfigured
        sop.pd = optimal_powers(10, 2);
        ASSERT_TRUE(sop.pd.is_configured());

        size_t out_size = sop.save(ss);
        SenderOperationQuery sop2;

        // Loading a query requires a valid SEALContext
        ASSERT_THROW(size_t in_size = sop2.load(ss, nullptr), invalid_argument);

        // Loading a query requires the RelinKeys to be valid
        ASSERT_THROW(size_t in_size = sop2.load(ss, context), runtime_error);

        // A local valid relin_keys object; this time also load works
<<<<<<< HEAD
        RelinKeys relin_keys;
        keygen.create_relin_keys(relin_keys);
        sop.relin_keys.set(relin_keys);
=======
        RelinKeys rlk;
        keygen.create_relin_keys(rlk);
        sop.relin_keys.set(move(rlk));
>>>>>>> 181744cc
        ASSERT_FALSE(sop.relin_keys.is_serializable());
        ASSERT_TRUE(sop.relin_keys.is_local());
        out_size = sop.save(ss);
        size_t in_size = sop2.load(ss, context);

        ASSERT_EQ(out_size, in_size);
        ASSERT_EQ(SenderOperationType::SOP_QUERY, sop2.type());
        ASSERT_FALSE(sop2.relin_keys.is_serializable());
        ASSERT_TRUE(sop2.relin_keys.is_local());
        ASSERT_TRUE(sop2.data.empty());
        ASSERT_TRUE(sop2.pd.is_configured());
        ASSERT_EQ(10, sop2.pd.up_to_power());
        ASSERT_EQ(2, sop2.pd.source_count());

<<<<<<< HEAD
        // A serializable (empty) relin_keys object
=======
        // A serializable relin_keys object
>>>>>>> 181744cc
        sop.relin_keys.set(keygen.create_relin_keys());
        ASSERT_TRUE(sop.relin_keys.is_serializable());
        ASSERT_FALSE(sop.relin_keys.is_local());
        out_size = sop.save(ss);
        in_size = sop2.load(ss, context);

        ASSERT_EQ(out_size, in_size);
        ASSERT_EQ(SenderOperationType::SOP_QUERY, sop2.type());
        ASSERT_FALSE(sop2.relin_keys.is_serializable());
        ASSERT_TRUE(sop2.relin_keys.is_local());
        ASSERT_TRUE(sop2.data.empty());

        // Now add some (empty and non-empty) data as well
        sop.data[0] = {};
        sop.data[1].emplace_back(Ciphertext(*context));
        sop.data[5].emplace_back(Ciphertext(*context));
        sop.data[5].emplace_back(Ciphertext(*context));
        ASSERT_EQ(3, sop.data.size());
        out_size = sop.save(ss);
        in_size = sop2.load(ss, context);

        ASSERT_EQ(out_size, in_size);
        ASSERT_EQ(SenderOperationType::SOP_QUERY, sop2.type());
        ASSERT_EQ(3, sop2.data.size());
        ASSERT_TRUE(sop2.data.at(0).empty());
        ASSERT_EQ(1, sop2.data.at(1).size());
        ASSERT_EQ(2, sop2.data.at(5).size());
    }
}<|MERGE_RESOLUTION|>--- conflicted
+++ resolved
@@ -138,15 +138,9 @@
         ASSERT_THROW(size_t in_size = sop2.load(ss, context), runtime_error);
 
         // A local valid relin_keys object; this time also load works
-<<<<<<< HEAD
-        RelinKeys relin_keys;
-        keygen.create_relin_keys(relin_keys);
-        sop.relin_keys.set(relin_keys);
-=======
         RelinKeys rlk;
         keygen.create_relin_keys(rlk);
         sop.relin_keys.set(move(rlk));
->>>>>>> 181744cc
         ASSERT_FALSE(sop.relin_keys.is_serializable());
         ASSERT_TRUE(sop.relin_keys.is_local());
         out_size = sop.save(ss);
@@ -161,11 +155,7 @@
         ASSERT_EQ(10, sop2.pd.up_to_power());
         ASSERT_EQ(2, sop2.pd.source_count());
 
-<<<<<<< HEAD
-        // A serializable (empty) relin_keys object
-=======
         // A serializable relin_keys object
->>>>>>> 181744cc
         sop.relin_keys.set(keygen.create_relin_keys());
         ASSERT_TRUE(sop.relin_keys.is_serializable());
         ASSERT_FALSE(sop.relin_keys.is_local());
