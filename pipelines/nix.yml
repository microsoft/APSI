steps:

- task: CmdLine@2
  displayName: 'Bootstrap vcpkg'
  inputs:
    script: |
      cd $(Build.SourcesDirectory)
      git clone https://github.com/microsoft/vcpkg.git
      cd vcpkg
      ./bootstrap-vcpkg.sh -disableMetrics
    workingDirectory: '$(Build.SourcesDirectory)'
    failOnStderr: false

- task: CmdLine@2
  displayName: 'Configure vcpkg dependencies'
  inputs:
    script: |
<<<<<<< HEAD
      ./vcpkg install zeromq[sodium] cppzmq flatbuffers gtest kuku log4cplus seal[ms-gsl,zstd,no-throw-tran] tclap jsoncpp
=======
      ./vcpkg install cppzmq flatbuffers gtest kuku log4cplus seal[ms-gsl,zstd,no-throw-tran] tclap
>>>>>>> 5d91f48f
    workingDirectory: '$(Build.SourcesDirectory)/vcpkg'
    failOnStderr: false

- task: CMake@1
  displayName: 'CMake APSI'
  inputs:
    workingDirectory: '$(Build.SourcesDirectory)'
    cmakeArgs: '-DCMAKE_BUILD_TYPE=${{ parameters.configuration }} -DAPSI_BUILD_TESTS=ON -DCMAKE_TOOLCHAIN_FILE=$(Build.SourcesDirectory)/vcpkg/scripts/buildsystems/vcpkg.cmake .'

- script: |
      cd $BUILD_SOURCESDIRECTORY
      make
  displayName: 'Build APSI'

- script: |
      cd $BUILD_SOURCESDIRECTORY
      ./bin/unit_tests
  displayName: 'Run unit tests'

- task: PublishBuildArtifacts@1
  displayName: 'Publish Artifact: drop'
  inputs:
      PathtoPublish: '$(Build.ArtifactStagingDirectory)'
      artifactName: ${{ parameters.artifactName }}<|MERGE_RESOLUTION|>--- conflicted
+++ resolved
@@ -15,11 +15,7 @@
   displayName: 'Configure vcpkg dependencies'
   inputs:
     script: |
-<<<<<<< HEAD
-      ./vcpkg install zeromq[sodium] cppzmq flatbuffers gtest kuku log4cplus seal[ms-gsl,zstd,no-throw-tran] tclap jsoncpp
-=======
-      ./vcpkg install cppzmq flatbuffers gtest kuku log4cplus seal[ms-gsl,zstd,no-throw-tran] tclap
->>>>>>> 5d91f48f
+      ./vcpkg install cppzmq flatbuffers gtest kuku log4cplus seal[ms-gsl,zstd,no-throw-tran] tclap jsoncpp
     workingDirectory: '$(Build.SourcesDirectory)/vcpkg'
     failOnStderr: false
 
