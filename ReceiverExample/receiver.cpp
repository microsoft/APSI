#include "receiver.h"
#include "apsi.h"
#include <iostream>
#include <string>
#include "Sender/sender.h"
#include "seal/util/exfield.h"
#include "seal/util/uintcore.h"
#include "apsidefines.h"
#include <fstream>
#include "cryptoTools/Common/CLP.h"
#include "cryptoTools/Common/Timer.h"
#include "cryptoTools/Network/IOService.h"
#include "cryptoTools/Crypto/PRNG.h"

int round_up_to(int v, int s)
{
    return (v + s - 1) / s * s;
}

using namespace std;
using namespace apsi;
using namespace apsi::tools;
using namespace apsi::receiver;
using namespace apsi::sender;
using namespace seal::util;
using namespace seal;
using namespace oc;

void print_example_banner(string title);
void example_basics();
void example_update();
void example_save_db();
void example_load_db();
void example_fast_batching(oc::CLP&, Channel&, Channel&);
void example_slow_batching(oc::CLP& cmd, Channel& recvChl, Channel& sendChl);
void example_slow_vs_fast();
void example_remote();
void example_remote_multiple();


std::vector<Item> randSubset(const std::vector<Item>& items, int size)
{
    oc::PRNG prn(oc::ZeroBlock);

    std::set<int> ss;
    while (ss.size() != size)
    {
        ss.emplace(prn.get<unsigned int>() % items.size());
    }
    auto ssIter = ss.begin();

    std::vector<Item> ret(size);
    for (int i = 0; i < size; ++i)
        ret[i] = items[*ssIter++];

    return ret;
}
void perf()
{
<<<<<<< HEAD
    oc::PRNG prng(oc::ZeroBlock, 256);
    std::random_device rd;

    int count = 1 << 26;
    oc::Timer t;
    for (int i = 0; i < count; ++i)
    {
        prng.get<int>();
    }
    t.setTimePoint("prng");
    for (int i = 0; i < count; ++i)
    {
        rd();
    }
    t.setTimePoint("prng");
    std::cout <<t << std::endl;
=======
	oc::PRNG prng(oc::ZeroBlock, 256);
	std::random_device rd;

	int count = 1 << 26;
	oc::Timer t;
	for (int i = 0; i < count; ++i)
	{
		prng.get<int>();
	}
	t.setTimePoint("prng");
	for (int i = 0; i < count; ++i)
	{
		rd();
	}
	t.setTimePoint("prng");
	std::cout << t << std::endl;
>>>>>>> 48b43f52
}

int main(int argc, char *argv[])
{
    //perf();

    CLP cmd(argc, argv);

<<<<<<< HEAD
    
    IOService ios;
=======

	IOService ios;
>>>>>>> 48b43f52

    Session clientSession(ios, "127.0.0.1:1212", oc::SessionMode::Client);
    Session serverSession(ios, "127.0.0.1:1212", oc::SessionMode::Server);
    Channel clientChl = clientSession.addChannel();
    Channel serverChl = serverSession.addChannel();


	auto none = true;
	auto fastBatching = cmd.isSet("fast"); none &= !fastBatching;
	auto slowBatching = cmd.isSet("slow"); none &= !slowBatching;

	// Example: Basics
	//example_basics();

	//// Example: Update
	//example_update();

	//// Example: Save and Load
	//example_save_db();
	//example_load_db();


<<<<<<< HEAD
    //// Example: Fast batching
    //example_fast_batching(cmd, clientChl, serverChl);

    //// Example: Slow batching
    example_slow_batching(cmd, clientChl, serverChl);
=======
	//// Example: Fast batching
	if (none || fastBatching)
		example_fast_batching(cmd, clientChl, serverChl);

	// Example: Slow batching
	if (slowBatching)
		example_slow_batching(cmd, clientChl, serverChl);
>>>>>>> 48b43f52

	// Example: Slow batching vs. Fast batching
	//example_slow_vs_fast();

	// Example: Remote connection
	//example_remote();

	// Example: Remote connection from multiple receivers
	//example_remote_multiple();


#ifdef _MSC_VER
	// Wait for ENTER before closing screen.
	cout << endl << "Press ENTER to exit" << endl;
	char ignore;
	cin.get(ignore);
#endif

	return 0;
}

//void example_basics()
//{
//    print_example_banner("Example: Basics");
//    stop_watch.time_points.clear();
//
//    /* sender total threads (8), sender session threads (8), receiver threads (1),
//    table size (2^8=256), sender bin size (32), window size (2), splits (4). */
//    PSIParams params(8, 8, 1, 8, 32, 2, 4);
//
//    /* 
//    Item's bit length. In this example, we will only consider 32 bits of input items. 
//    If we use Item's string or pointer constructor, it means we only consider the first 32 bits of its hash;
//    If we use Item's integer constructor, it means we only consider the first 32 bits of the integer.
//    */
//    params.set_item_bit_length(32);  
//
//    params.set_decomposition_bit_count(2);
//
//    /* n = 2^11 = 2048, in SEAL's poly modulus "x^n + 1". */
//    params.set_log_poly_degree(11);
//
//    /* The prime p in ExField. It is also the plain modulus in SEAL. */
//    params.set_exfield_characteristic(0x101);
//
//    /* f(x) in ExField. It determines the generalized batching slots. */
//    params.set_exfield_polymod(string("1x^16 + 3"));
//
//    /* SEAL's coefficient modulus q: when n = 2048, q has 60 bits. */
//    params.set_coeff_mod_bit_count(60);
//
//    params.validate();
//
//    Receiver receiver(params, MemoryPoolHandle::New(true));
//
//    Sender sender(params, MemoryPoolHandle::New(true));
//    sender.set_keys(receiver.public_key(), receiver.evaluation_keys());
//    sender.set_secret_key(receiver.secret_key());  // This should not be used in real application. Here we use it for outputing noise budget.
//    sender.load_db(vector<Item>{string("a"), string("b"), string("c"), string("d"), string("e"), string("f"), string("g"), string("h")});
//    stop_watch.set_time_point("Precomputation done");
//
//    vector<bool> intersection = receiver.query(vector<Item>{string("1"), string("f"), string("i"), string("c")}, sender);
//    stop_watch.set_time_point("Query done");
//    cout << "Intersection result: ";
//    cout << '[';
//    for (int i = 0; i < intersection.size(); i++)
//        cout << intersection[i] << ", ";
//    cout << ']' << endl;
//
//	auto s1 = vector<Item>{ 10, 12, 89, 33, 123, 352, 4, 236 };
//	auto c1 = vector<Item>{ 78, 12, 84, 784, 3, 352 };
//
//    /* We can also use integers to construct the items.
//    In this example, because params set item bit length to be 32, it will only use the first 32 bits of the input integers. */
//    sender.load_db(s1);
//    stop_watch.set_time_point("Precomputation done");
//
//
//	auto thrd = std::thread([&]() {sender.query_session(sendChl); });
//    intersection = receiver.query(c1);
//    stop_watch.set_time_point("Query done");
//    cout << "Intersection result: ";
//    cout << '[';
//    for (int i = 0; i < intersection.size(); i++)
//        cout << intersection[i] << ", ";
//    cout << ']' << endl;
//
//    cout << stop_watch << endl;
//}

//void example_update()
//{
//    print_example_banner("Example: Update");
//    stop_watch.time_points.clear();
//
//    PSIParams params(8, 8, 1, 8, 32, 2, 4);
//    params.set_item_bit_length(32);
//    params.set_decomposition_bit_count(2);
//    params.set_log_poly_degree(11);
//    params.set_exfield_characteristic(0x101);
//    params.set_exfield_polymod(string("1x^16 + 3"));
//    params.set_coeff_mod_bit_count(60);  // SEAL param: when n = 2048, q has 60 bits.
//    params.validate();
//    Receiver receiver(params, MemoryPoolHandle::New(true));
//
//    Sender sender(params, MemoryPoolHandle::New(true));
//    sender.set_keys(receiver.public_key(), receiver.evaluation_keys());
//    sender.set_secret_key(receiver.secret_key());
//    sender.load_db(vector<Item>{string("a"), string("b"), string("c"), string("d"), string("e"), string("f"), string("g"), string("h")});
//    stop_watch.set_time_point("Precomputation done");
//
//    vector<bool> intersection = receiver.query(vector<Item>{string("1"), string("f"), string("i"), string("c")}, sender);
//    stop_watch.set_time_point("Query done");
//    cout << '[';
//    for (int i = 0; i < intersection.size(); i++)
//        cout << intersection[i] << ", ";
//    cout << ']' << endl;
//
//    /* Now we update the database, and precompute again. It should be faster because we only update a few stale blocks. */
//    sender.add_data(string("i"));
//    sender.add_data(string("h")); // duplicated item
//    sender.add_data(string("x"));
//    //sender.offline_compute();
//    stop_watch.set_time_point("Update done");
//
//    intersection = receiver.query(vector<Item>{string("1"), string("f"), string("i"), string("c")}, sender);
//    stop_watch.set_time_point("Query done");
//    cout << "Intersection result: ";
//    cout << '[';
//    for (int i = 0; i < intersection.size(); i++)
//        cout << intersection[i] << ", ";
//    cout << ']' << endl;
//
//    /* We can also delete items in the database. */
//    sender.delete_data(string("1")); // Item will be ignored if it doesn't exist in the database.
//    sender.delete_data(string("f"));
//    //sender.offline_compute();
//    stop_watch.set_time_point("Delete done");
//
//    intersection = receiver.query(vector<Item>{string("1"), string("f"), string("i"), string("c")}, sender);
//    stop_watch.set_time_point("Query done");
//    cout << "Intersection result: ";
//    cout << '[';
//    for (int i = 0; i < intersection.size(); i++)
//        cout << intersection[i] << ", ";
//    cout << ']' << endl;
//
//    cout << stop_watch << endl;
//}
//
//void example_save_db()
//{
//    print_example_banner("Example: Save DB");
//    stop_watch.time_points.clear();
//
//    PSIParams params(4, 4, 1, 14, 3584, 1, 256);
//    params.set_item_bit_length(32); // The effective item bit length will be limited by ExField's p.
//    params.set_exfield_polymod(string("1x^1")); // f(x) = x
//    params.set_exfield_characteristic(0x820001); // p = 8519681. NOTE: p=1 (mod 2n)
//    params.set_log_poly_degree(14); /* n = 2^14 = 16384, in SEAL's poly modulus "x^n + 1". */
//    params.set_coeff_mod_bit_count(226);  // SEAL param: when n = 16384, q has 189 or 226 bits.
//    params.set_decomposition_bit_count(46);
//    params.validate();
//
//    cout << "Reduced item bit length: " << params.reduced_item_bit_length() << endl;
//    cout << "Bit length of p: " << get_significant_bit_count(params.exfield_characteristic()) << endl;
//
//    if (params.reduced_item_bit_length() >= get_significant_bit_count(params.exfield_characteristic()))
//    {
//        cout << "Reduced items too long. We will only use the first " << get_significant_bit_count(params.exfield_characteristic()) - 1 << " bits." << endl;
//    }
//    else
//    {
//        cout << "All bits of reduced items are used." << endl;
//    }
//
//    Receiver receiver(params, MemoryPoolHandle::New(true));
//    Sender sender(params, MemoryPoolHandle::New(true));
//    sender.set_keys(receiver.public_key(), receiver.evaluation_keys());
//    sender.set_secret_key(receiver.secret_key());  // This should not be used in real application. Here we use it for outputing noise budget.
//
//    stop_watch.set_time_point("Application preparation");
//    sender.load_db(vector<Item>{string("a"), string("b"), string("c"), string("d"), string("e"), string("f"), string("g"), string("h")});
//    stop_watch.set_time_point("Sender pre-processing");
//
//    ofstream ofs("apsi.sender.db", ofstream::out | ofstream::binary); // Must use binary mode
//    sender.save_db(ofs);
//    ofs.close();
//    stop_watch.set_time_point("Sender DB saved");
//
//    cout << stop_watch << endl;
//}
//
//void example_load_db()
//{
//    print_example_banner("Example: Load DB");
//    stop_watch.time_points.clear();
//
//    PSIParams params(4, 4, 1, 14, 3584, 1, 256);
//    params.set_item_bit_length(32); // The effective item bit length will be limited by ExField's p.
//    params.set_exfield_polymod(string("1x^1")); // f(x) = x
//    params.set_exfield_characteristic(0x820001); // p = 8519681. NOTE: p=1 (mod 2n)
//    params.set_log_poly_degree(14); /* n = 2^14 = 16384, in SEAL's poly modulus "x^n + 1". */
//    params.set_coeff_mod_bit_count(226);  // SEAL param: when n = 16384, q has 189 or 226 bits.
//    params.set_decomposition_bit_count(46);
//    params.validate();
//
//    cout << "Reduced item bit length: " << params.reduced_item_bit_length() << endl;
//    cout << "Bit length of p: " << get_significant_bit_count(params.exfield_characteristic()) << endl;
//
//    if (params.reduced_item_bit_length() >= get_significant_bit_count(params.exfield_characteristic()))
//    {
//        cout << "Reduced items too long. We will only use the first " << get_significant_bit_count(params.exfield_characteristic()) - 1 << " bits." << endl;
//    }
//    else
//    {
//        cout << "All bits of reduced items are used." << endl;
//    }
//
//    Receiver receiver(params, MemoryPoolHandle::New(true));
//    Sender sender(params, MemoryPoolHandle::New(true));
//    sender.set_keys(receiver.public_key(), receiver.evaluation_keys());
//    sender.set_secret_key(receiver.secret_key());  // This should not be used in real application. Here we use it for outputing noise budget.
//
//    stop_watch.set_time_point("Application preparation");
//
//    ifstream ifs("apsi.sender.db", ifstream::in | ifstream::binary); // Must use binary mode
//    sender.load_db(ifs);
//    ifs.close();
//    stop_watch.set_time_point("Sender DB loaded");
//
//    vector<bool> intersection = receiver.query(vector<Item>{string("1"), string("f"), string("i"), string("c")}, sender);
//
//    cout << "Intersection result: ";
//    cout << '[';
//    for (int i = 0; i < intersection.size(); i++)
//        cout << intersection[i] << ", ";
//    cout << ']' << endl;
//
//    /* Try update database. */
//    sender.delete_data(string("1")); // Item will be ignored if it doesn't exist in the database.
//    sender.delete_data(string("f"));
//    stop_watch.set_time_point("Delete done");
//
//    intersection = receiver.query(vector<Item>{string("1"), string("f"), string("i"), string("c")}, sender);
//    stop_watch.set_time_point("Query done");
//    cout << "Intersection result: ";
//    cout << '[';
//    for (int i = 0; i < intersection.size(); i++)
//        cout << intersection[i] << ", ";
//    cout << ']' << endl;
//
//    cout << stop_watch << endl;
//}

void example_fast_batching(oc::CLP& cmd, Channel& recvChl, Channel& sendChl)
{
	print_example_banner("Example: Fast batching");
	stop_watch.time_points.clear();

	/* Use generalized batching in integer mode. This requires using an ExField with f(x) = x and r = 1, which makes ExField becomes an integer field.
	Then the generalized batching is essentially equivalent to SEAL's PolyCRTBuilder, which is slightly faster due to David Harvey's optimization of
	NTT butterfly operation on integers.

	However, in this case, we can only use short PSI items such that the reduced item length is smaller than bit length of 'p' in ExField (also the
	plain modulus in SEAL). "Reduced item" refers to the permutation-based cuckoo hashing items.
	*/

	//PSIParams params(4, 4, 1, 13, 112, 3, 8);
	//params.set_item_bit_length(32); // The effective item bit length will be limited by ExField's p.
	//params.set_exfield_polymod(string("1x^1")); // f(x) = x
	//params.set_exfield_characteristic(0x820001); // p = 8519681. NOTE: p=1 (mod 2n)
	//params.set_log_poly_degree(13); /* n = 2^13 = 8192, in SEAL's poly modulus "x^n + 1". */
	//params.set_coeff_mod_bit_count(189);  // SEAL param: when n = 8192, q has 189 or 226 bits.
	//params.set_decomposition_bit_count(48);

<<<<<<< HEAD
    cmd.setDefault("t", 8);
    int numThreads = cmd.get<int>("t");
    int log_table_size = 14;
    int sender_set_size = 1 << 24;
    int num_hash_func = 3;
    int binning_sec_level = 40;
    int num_splits = 256;
    int bin_size = round_up_to(get_bin_size(1 << log_table_size, sender_set_size * num_hash_func, binning_sec_level), num_splits);
    int window_size = 1;
    auto oprf_type = OprfType::None;

    PSIParams params(numThreads, numThreads, 1, log_table_size, bin_size, window_size, num_splits, oprf_type);
    params.set_item_bit_length(32); // The effective item bit length will be limited by ExField's p.
    params.set_exfield_polymod(string("1x^1")); // f(x) = x
    params.set_exfield_characteristic(0x820001); // p = 8519681. NOTE: p=1 (mod 2n)
    params.set_log_poly_degree(14); /* n = 2^14 = 16384, in SEAL's poly modulus "x^n + 1". */
    params.set_coeff_mod_bit_count(226);  // SEAL param: when n = 16384, q has 189 or 226 bits.
    params.set_decomposition_bit_count(60);


    params.validate();
    
    //PSIParams params(1, 1, 1, 13, 80, 1, 16);
    //params.set_item_bit_length(32); // The effective item bit length will be limited by ExField's p.
    //params.set_exfield_polymod(string("1x^1")); // f(x) = x
    //params.set_exfield_characteristic(0x820001); // p = 8519681. NOTE: p=1 (mod 2n)
    //params.set_log_poly_degree(13); /* n = 2^14 = 16384, in SEAL's poly modulus "x^n + 1". */
    //params.set_coeff_mod_bit_count(189);  // SEAL param: when n = 16384, q has 189 or 226 bits.
    //params.set_decomposition_bit_count(60);
    //params.validate();

    cout << "Reduced item bit length: " << params.reduced_item_bit_length() << endl;
    cout << "Bit length of p: " << get_significant_bit_count(params.exfield_characteristic()) << endl;

    if (params.reduced_item_bit_length() >= get_significant_bit_count(params.exfield_characteristic()))
    {
        cout << "Reduced items too long. We will only use the first " << get_significant_bit_count(params.exfield_characteristic()) - 1 << " bits." << endl;
    }
    else
    {
        cout << "All bits of reduced items are used." << endl;
    }

    Receiver receiver(params, MemoryPoolHandle::New(true));
    stop_watch.set_time_point("recv-cntr");
    Sender sender(params, MemoryPoolHandle::New(true), cmd.isSet("dummy"));
    stop_watch.set_time_point("send-cntr");

     
    sender.set_keys(receiver.public_key(), receiver.evaluation_keys());
    sender.set_secret_key(receiver.secret_key());  // This should not be used in real application. Here we use it for outputing noise budget.

    auto actual_size = 1000;// sender_set_size;

    auto s1 = vector<Item>(actual_size);// { string("a"), string("b"), string("c"), string("d"), string("e"), string("f"), string("g"), string("h") };
    for (int i = 0; i < s1.size(); ++i)
        s1[i][0] = i;

    auto intersectSize = 100;
    auto c1 = randSubset(s1, intersectSize);
    c1.reserve(c1.size() + 100);
    for (u64 i = 0; i < 100; ++i)
        c1.emplace_back(i + s1.size());
=======
	cmd.setDefault("t", 8);
	int numThreads = cmd.get<int>("t");
	int bit_count = 20;
	int log_table_size = 14;
	int sender_set_size = 1 << 24;
	int num_hash_func = 3;
	int binning_sec_level = 40;
	int num_splits = 256;
	int bin_size = round_up_to(get_bin_size(1 << log_table_size, sender_set_size * num_hash_func, binning_sec_level), num_splits);
	int window_size = 1;
	auto oprf_type = OprfType::None;
	auto cuckoo_mode = cuckoo::CuckooMode::Normal;

	PSIParams params(numThreads, numThreads, 1, log_table_size, bin_size, window_size, num_splits, oprf_type);
	params.set_item_bit_length(bit_count); // The effective item bit length will be limited by ExField's p.
	params.set_exfield_polymod(string("1x^1")); // f(x) = x
	params.set_exfield_characteristic(0x820001); // p = 8519681. NOTE: p=1 (mod 2n)
	params.set_log_poly_degree(14); /* n = 2^14 = 16384, in SEAL's poly modulus "x^n + 1". */
	params.set_coeff_mod_bit_count(226);  // SEAL param: when n = 16384, q has 189 or 226 bits.
	params.set_decomposition_bit_count(60);
	params.set_cuckoo_mode(cuckoo_mode);

	params.validate();

	//PSIParams params(1, 1, 1, 13, 80, 1, 16);
	//params.set_item_bit_length(32); // The effective item bit length will be limited by ExField's p.
	//params.set_exfield_polymod(string("1x^1")); // f(x) = x
	//params.set_exfield_characteristic(0x820001); // p = 8519681. NOTE: p=1 (mod 2n)
	//params.set_log_poly_degree(13); /* n = 2^14 = 16384, in SEAL's poly modulus "x^n + 1". */
	//params.set_coeff_mod_bit_count(189);  // SEAL param: when n = 16384, q has 189 or 226 bits.
	//params.set_decomposition_bit_count(60);
	//params.validate();

	//cout << "Reduced item bit length: " << params.reduced_item_bit_length() << endl;
	//cout << "Bit length of p: " << get_significant_bit_count(params.exfield_characteristic()) << endl;



	Receiver receiver(params, MemoryPoolHandle::New(true));
	stop_watch.set_time_point("recv-cntr");
	Sender sender(params, MemoryPoolHandle::New(true), cmd.isSet("dummy"));
	stop_watch.set_time_point("send-cntr");


	sender.set_keys(receiver.public_key(), receiver.evaluation_keys());
	sender.set_secret_key(receiver.secret_key());  // This should not be used in real application. Here we use it for outputing noise budget.

	auto actual_size = 4;// sender_set_size;

	auto s1 = vector<Item>(actual_size);// { string("a"), string("b"), string("c"), string("d"), string("e"), string("f"), string("g"), string("h") };
	for (int i = 0; i < s1.size(); ++i)
		s1[i] = oc::mAesFixedKey.ecbEncBlock(oc::toBlock(i));

	auto totalSize = 4;
	auto intersectSize = 2;
	auto rem = totalSize - intersectSize;
	auto c1 = randSubset(s1, intersectSize);
	c1.reserve(c1.size() + rem);
	for (u64 i = 0; i < rem; ++i)
		c1.emplace_back(oc::mAesFixedKey.ecbEncBlock(oc::toBlock(i + s1.size()) & toBlock(0, -1)));
>>>>>>> 48b43f52

	stop_watch.set_time_point("Application preparation");
	sender.load_db(s1);
	stop_watch.set_time_point("Sender pre-processing");

<<<<<<< HEAD
    auto thrd = std::thread([&]() {sender.query_session(sendChl); });
    vector<bool> intersection = receiver.query(c1, recvChl);
    thrd.join();


    cout << "Intersection result: ";
    bool correct = true;
    for (int i = 0; i < intersection.size(); ++i)
    {
        if (intersection[i] != (i < intersectSize))
        {
            std::cout << i <<" ";
            correct = false;
        }
    }
    std::cout << (correct ? "correct" : "incorrect") << std::endl;
    //cout << '[';
    //for (int i = 0; i < intersection.size(); i++)
    //    cout << intersection[i] << ", ";
    //cout << ']' << endl;


    /* Test different update performance. */
    /*vector<int> updates{1, 10, 30, 50, 70, 100};
    random_device rd;
    for (int i = 0; i < updates.size(); i++)
    {
        vector<Item> items;
        for (int j = 0; j < updates[i]; j++)
            items.emplace_back(to_string(rd()));
        sender.add_data(items);
        sender.offline_compute();

        stop_watch.set_time_point(string("Add ") + to_string(updates[i]) + " records done");
    }*/

    cout << stop_watch << endl;
=======
	auto thrd = std::thread([&]() {sender.query_session(sendChl); });
	vector<bool> intersection = receiver.query(c1, recvChl);
	thrd.join();


	cout << "Intersection result: ";
	bool correct = true;
	for (int i = 0; i < intersection.size(); ++i)
	{
		if (intersection[i] != (i < intersectSize))
		{
			std::cout << i << " ";
			correct = false;
		}
	}
	std::cout << (correct ? "correct" : "incorrect") << std::endl;
	//cout << '[';
	//for (int i = 0; i < intersection.size(); i++)
	//    cout << intersection[i] << ", ";
	//cout << ']' << endl;


	/* Test different update performance. */
	/*vector<int> updates{1, 10, 30, 50, 70, 100};
	random_device rd;
	for (int i = 0; i < updates.size(); i++)
	{
		vector<Item> items;
		for (int j = 0; j < updates[i]; j++)
			items.emplace_back(to_string(rd()));
		sender.add_data(items);
		sender.offline_compute();

		stop_watch.set_time_point(string("Add ") + to_string(updates[i]) + " records done");
	}*/

	cout << stop_watch << endl;
>>>>>>> 48b43f52
}

void example_slow_batching(oc::CLP& cmd, Channel& recvChl, Channel& sendChl)
{
	print_example_banner("Example: Slow batching");
	stop_watch.time_points.clear();

	/* Use generalized batching. */

	//PSIParams params(1, 1, 1, 10, 448, 1, 32);
	//params.set_item_bit_length(90); // We can handle very long items in the following ExField.
	//params.set_exfield_polymod(string("1x^8 + 3"));
	//params.set_exfield_characteristic(0xE801);
	//params.set_log_poly_degree(13);
	//params.set_coeff_mod_bit_count(189); 
	//params.set_decomposition_bit_count(60);
	//params.validate();
	//PSIParams params(1, 1, 1, 9, 896, 1, 64);
	//params.set_item_bit_length(90); // We can handle very long items in the following ExField.
	//params.set_exfield_polymod(string("1x^8 + 7"));
	//params.set_exfield_characteristic(0x3401);
	//params.set_log_poly_degree(12);
	//params.set_coeff_mod_bit_count(189); 
	//params.set_decomposition_bit_count(60);
	//params.validate();

	//PSIParams params(1, 1, 1, 8, 1792, 1, 128);
	//params.set_item_bit_length(90); // We can handle very long items in the following ExField.
	//params.set_exfield_polymod(string("1x^8 + 7"));
	//params.set_exfield_characteristic(0x3401);
	//params.set_log_poly_degree(12);
	//params.set_coeff_mod_bit_count(189); 
	//params.set_decomposition_bit_count(60);
	//params.validate();

<<<<<<< HEAD
    cmd.setDefault("t", 8);
    int numThreads = cmd.get<int>("t");
    int log_table_size = 14;
    int sender_set_size = 1 << 16;
    int num_hash_func = 3;
    int binning_sec_level = 30;
    int num_splits = 8;
    int bin_size = round_up_to(get_bin_size(1 << log_table_size, sender_set_size * num_hash_func, binning_sec_level), num_splits);
    int window_size = 2;
    auto oprf_type = OprfType::None;

    cout << "Thread count: " << numThreads << endl;
    cout << "Log table size: " << log_table_size << endl;
    cout << "Sender set size: " << sender_set_size << endl;
    cout << "Splits: " << num_splits << endl;
    cout << "Bin size: " << bin_size << endl;
    cout << "Binning security level: " << binning_sec_level << endl;
    cout << "Window size: " << window_size << endl;

    PSIParams params(numThreads, numThreads, 1, log_table_size, bin_size, window_size, num_splits, oprf_type);
    params.set_item_bit_length(90); // We can handle very long items in the following ExField.
    params.set_exfield_polymod(string("1x^8 + 3"));
    params.set_exfield_characteristic(0xE801);
    params.set_log_poly_degree(13);
    params.set_coeff_mod_bit_count(189);
    params.set_decomposition_bit_count(60);
    params.validate();

    //PSIParams params(1, 1, 1, 9, 7936, 1, 256);
    //params.set_item_bit_length(90); // We can handle very long items in the following ExField.
    //params.set_exfield_polymod(string("1x^8 + 7"));
    //params.set_exfield_characteristic(0x3401);
    //params.set_log_poly_degree(12);
    //params.set_coeff_mod_bit_count(189);
    //params.set_decomposition_bit_count(60);
    //params.validate();

    //PSIParams params(8, 8, 1, 10, 52736, 2, 256);
    //params.set_item_bit_length(90); // We can handle very long items in the following ExField.
    //params.set_exfield_polymod(string("1x^8 + 3"));
    //params.set_exfield_characteristic(0xE801);
    //params.set_log_poly_degree(13);
    //params.set_coeff_mod_bit_count(189);
    //params.set_decomposition_bit_count(60);
    //params.validate();

    //PSIParams params(2, 2, 1, 10, 13056, 2, 256);
    //params.set_item_bit_length(90); // We can handle very long items in the following ExField.
    //params.set_exfield_polymod(string("1x^8 + 3"));
    //params.set_exfield_characteristic(0xE801);
    //params.set_log_poly_degree(13);
    //params.set_coeff_mod_bit_count(189);
    //params.set_decomposition_bit_count(60);
    //params.validate();

    cout << "Reduced item bit length: " << params.reduced_item_bit_length() << endl;
    cout << "Bit length of p: " << get_significant_bit_count(params.exfield_characteristic()) << endl;

    if (params.reduced_item_bit_length() >
        (get_significant_bit_count(params.exfield_characteristic()) - 1) * (params.exfield_polymod().coeff_count() - 1))
    {
        cout << "Reduced items too long. We will only use the first " << (get_significant_bit_count(params.exfield_characteristic()) - 1) * (params.exfield_polymod().coeff_count() - 1) << " bits." << endl;
    }
    else
    {
        cout << "All bits of reduced items are used." << endl;
    }

    Receiver receiver(params, MemoryPoolHandle::New(true));
    Sender sender(params, MemoryPoolHandle::New(true));
    sender.set_keys(receiver.public_key(), receiver.evaluation_keys());
    sender.set_secret_key(receiver.secret_key());  // This should not be used in real application. Here we use it for outputing noise budget.

    auto actual_size = 1000;// sender_set_size;
=======
	cmd.setDefault("t", 8);
	int numThreads = cmd.get<int>("t");
	int log_table_size = 14;
	int sender_set_size = 1 << 20;
	int num_hash_func = 3;
	int binning_sec_level = 20;
	int num_splits = 128;
	auto xx = get_bin_size(1 << log_table_size, sender_set_size * num_hash_func, binning_sec_level);
	int bin_size = round_up_to(xx, num_splits);
	int window_size = 1;
	auto oprf_type = OprfType::None;

	PSIParams params(numThreads, numThreads, 1, log_table_size, bin_size, window_size, num_splits, oprf_type);
	params.set_item_bit_length(90); // We can handle very long items in the following ExField.
	params.set_exfield_polymod(string("1x^8 + 3"));
	params.set_exfield_characteristic(0xE801);
	params.set_log_poly_degree(13);
	params.set_coeff_mod_bit_count(189);
	params.set_decomposition_bit_count(60);
	params.validate();

	//PSIParams params(1, 1, 1, 9, 7936, 1, 256);
	//params.set_item_bit_length(90); // We can handle very long items in the following ExField.
	//params.set_exfield_polymod(string("1x^8 + 7"));
	//params.set_exfield_characteristic(0x3401);
	//params.set_log_poly_degree(12);
	//params.set_coeff_mod_bit_count(189);
	//params.set_decomposition_bit_count(60);
	//params.validate();

	//PSIParams params(8, 8, 1, 10, 52736, 2, 256);
	//params.set_item_bit_length(90); // We can handle very long items in the following ExField.
	//params.set_exfield_polymod(string("1x^8 + 3"));
	//params.set_exfield_characteristic(0xE801);
	//params.set_log_poly_degree(13);
	//params.set_coeff_mod_bit_count(189);
	//params.set_decomposition_bit_count(60);
	//params.validate();

	//PSIParams params(2, 2, 1, 10, 13056, 2, 256);
	//params.set_item_bit_length(90); // We can handle very long items in the following ExField.
	//params.set_exfield_polymod(string("1x^8 + 3"));
	//params.set_exfield_characteristic(0xE801);
	//params.set_log_poly_degree(13);
	//params.set_coeff_mod_bit_count(189);
	//params.set_decomposition_bit_count(60);
	//params.validate();


	Receiver receiver(params, MemoryPoolHandle::New(true));
	Sender sender(params, MemoryPoolHandle::New(true));
	sender.set_keys(receiver.public_key(), receiver.evaluation_keys());
	sender.set_secret_key(receiver.secret_key());  // This should not be used in real application. Here we use it for outputing noise budget.

	//auto s1 = vector<Item>(sender_set_size);// { string("a"), string("b"), string("c"), string("d"), string("e"), string("f"), string("g"), string("h") };
	auto s1 = vector<Item>{ string("a"), string("b"), string("c"), string("d"), string("e"),
		string("f"), string("g"), string("h") };
	for (int i = 0; i < s1.size(); ++i)
		s1[i][0] = i;
>>>>>>> 48b43f52

    auto s1 = vector<Item>(actual_size);// { string("a"), string("b"), string("c"), string("d"), string("e"), string("f"), string("g"), string("h") };
    for (int i = 0; i < s1.size(); ++i)
        s1[i][0] = i;

    auto intersectSize = 100;
    auto c1 = randSubset(s1, intersectSize);
    c1.reserve(c1.size() + 100);
    for (u64 i = 0; i < 100; ++i)
        c1.emplace_back(i + s1.size());

	stop_watch.set_time_point("Application preparation");
	sender.load_db(s1);
	stop_watch.set_time_point("Sender pre-processing");

    auto thrd = std::thread([&]() {sender.query_session(sendChl); });
    vector<bool> intersection = receiver.query(c1, recvChl);
    thrd.join();

<<<<<<< HEAD
    cout << "Intersection result: ";
    bool correct = true;
    for (int i = 0; i < intersection.size(); ++i)
    {
        if (intersection[i] != (i < intersectSize))
        {
            std::cout << i << " ";
            correct = false;
        }
    }
    std::cout << (correct ? "correct" : "incorrect") << std::endl;

    //cout << "Intersection result: ";
    //cout << '[';
    //for (int i = 0; i < intersection.size(); i++)
    //    cout << intersection[i] << ", ";
    //cout << ']' << endl;

    //cout << stop_watch << endl;
=======
	cout << "Intersection result: ";
	cout << '[';
	for (int i = 0; i < intersection.size(); i++)
		cout << intersection[i] << ", ";
	cout << ']' << endl;

	cout << stop_watch << endl;
>>>>>>> 48b43f52
}
//
//void example_slow_vs_fast()
//{
//    print_example_banner("Example: Slow batching vs. Fast batching");
//    stop_watch.time_points.clear();
//
//    /* The slow batching case. We are using an ExField with f(x) of degree higher than 1, which results in fewer batching slots and thus 
//    potentially more batches to be processed. The following table size is 4096, number of batching slots is 512, hence we have 8 batches. 
//    In exchange, we could handle very long items. */
//    PSIParams params(8, 8, 1, 12, 128, 2, 8);
//    params.set_item_bit_length(90); // We can handle very long items in the following ExField.
//    params.set_exfield_polymod(string("1x^8 + 7"));  // f(x) = x^8 + 7
//    params.set_exfield_characteristic(0x3401); // p = 13313
//    params.set_log_poly_degree(12);
//    params.set_coeff_mod_bit_count(116);  // SEAL param: when n = 4096, q has 116 bits.
//    params.validate();
//
//    cout << "Reduced item bit length: " << params.reduced_item_bit_length() << endl;
//    cout << "Bit length of p: " << get_significant_bit_count(params.exfield_characteristic()) << endl;
//
//    if (params.reduced_item_bit_length() > 
//        (get_significant_bit_count(params.exfield_characteristic()) - 1) * (params.exfield_polymod().coeff_count() - 1))
//    {
//        cout << "Reduced items too long. We will only use the first " 
//            << (get_significant_bit_count(params.exfield_characteristic()) - 1) * (params.exfield_polymod().coeff_count() - 1) << " bits." << endl;
//    }
//    else
//    {
//        cout << "All bits of reduced items are used." << endl;
//    }
//
//    Receiver receiver(params, MemoryPoolHandle::New(true));
//    Sender sender(params, MemoryPoolHandle::New(true));
//    sender.set_keys(receiver.public_key(), receiver.evaluation_keys());
//    sender.load_db(vector<Item>{string("a"), string("b"), string("c"), string("d"), string("e"), string("f"), string("g"), string("h")});
//
//    vector<bool> intersection = receiver.query(vector<Item>{string("1"), string("f"), string("i"), string("c")}, sender);
//
//    cout << "First Intersection result: ";
//    cout << '[';
//    for (int i = 0; i < intersection.size(); i++)
//        cout << intersection[i] << ", ";
//    cout << ']' << endl;
//    stop_watch.set_time_point("PSI with slow batching done.");
//    
//    /* The fast batching case. The table size is 4096, and the batching slots are also 4096, hence we only have one batch. */
//    PSIParams params2(8, 8, 1, 12, 128, 2, 8);
//    params2.set_item_bit_length(90); // The effective item bit length will be limited by ExField's p.
//    params2.set_exfield_polymod(string("1x^1")); // f(x) = x
//    params2.set_exfield_characteristic(0xA001); // p = 40961. NOTE: p=1 (mod 2n)
//    params2.set_log_poly_degree(12);
//    params2.set_coeff_mod_bit_count(116);  // SEAL param: when n = 4096, q has 116 bits.
//    params2.validate();
//
//    cout << "Reduced item bit length: " << params2.reduced_item_bit_length() << endl;
//    cout << "Bit length of p: " << get_significant_bit_count(params2.exfield_characteristic()) << endl;
//
//    if (params2.reduced_item_bit_length() >= get_significant_bit_count(params2.exfield_characteristic()))
//    {
//        cout << "Reduced items too long. We will only use the first " << get_significant_bit_count(params2.exfield_characteristic()) - 1 << " bits." << endl;
//    }
//    else
//    {
//        cout << "All bits of reduced items are used." << endl;
//    }
//
//    Receiver receiver2(params2, MemoryPoolHandle::New(true));
//    Sender sender2(params2, MemoryPoolHandle::New(true));
//    sender2.set_keys(receiver2.public_key(), receiver2.evaluation_keys());
//    sender2.load_db(vector<Item>{string("a"), string("b"), string("c"), string("d"), string("e"), string("f"), string("g"), string("h")});
//
//    vector<bool> intersection2 = receiver2.query(vector<Item>{string("1"), string("f"), string("i"), string("c")}, sender2);
//
//    cout << "Second Intersection result: ";
//    cout << '[';
//    for (int i = 0; i < intersection2.size(); i++)
//        cout << intersection2[i] << ", ";
//    cout << ']' << endl;
//    stop_watch.set_time_point("PSI with fast batching done.");
//
//    cout << stop_watch << endl;
//}
//
//void example_remote()
//{
//    print_example_banner("Example: Remote");
//    stop_watch.time_points.clear();
//
//    /* sender total threads (8), sender session threads (4), receiver threads (1)
//    table size (2^8=256), sender bin size (32), window size (2), splits (4). */
//    PSIParams params(8, 4, 1, 8, 32, 2, 4);
//
//    /*
//    Item's bit length. In this example, we will only consider 32 bits of input items.
//    If we use Item's string or pointer constructor, it means we only consider the first 32 bits of its hash;
//    If we use Item's integer constructor, it means we only consider the first 32 bits of the integer.
//    */
//    params.set_item_bit_length(32);
//
//    params.set_decomposition_bit_count(2);
//
//    /* n = 2^11 = 2048, in SEAL's poly modulus "x^n + 1". */
//    params.set_log_poly_degree(11);
//
//    /* The prime p in ExField. It is also the plain modulus in SEAL. */
//    params.set_exfield_characteristic(0x101);
//
//    /* f(x) in ExField. It determines the generalized batching slots. */
//    params.set_exfield_polymod(string("1x^16 + 3"));
//
//    /* SEAL's coefficient modulus q: when n = 2048, q has 60 bits. */
//    params.set_coeff_mod_bit_count(60);
//
//    params.validate();
//
//    Receiver receiver(params, MemoryPoolHandle::New(true));
//
//    vector<bool> intersection = receiver.query(vector<Item>{string("1"), string("f"), string("i"), string("c")}, "127.0.0.1", params.apsi_port());
//    stop_watch.set_time_point("Query done");
//    cout << "Intersection result: ";
//    cout << '[';
//    for (int i = 0; i < intersection.size(); i++)
//        cout << intersection[i] << ", ";
//    cout << ']' << endl;
//
//    cout << stop_watch << endl;
//}
//
//void example_remote_multiple()
//{
//    print_example_banner("Example: Remote multiple");
//    stop_watch.time_points.clear();
//
//    /* sender total threads (8), sender session threads (4), receiver threads (1)
//    table size (2^8=256), sender bin size (32), window size (2), splits (4). */
//    PSIParams params(8, 4, 1, 8, 32, 2, 4);
//
//    /*
//    Item's bit length. In this example, we will only consider 32 bits of input items.
//    If we use Item's string or pointer constructor, it means we only consider the first 32 bits of its hash;
//    If we use Item's integer constructor, it means we only consider the first 32 bits of the integer.
//    */
//    params.set_item_bit_length(32);
//
//    params.set_decomposition_bit_count(2);
//
//    /* n = 2^11 = 2048, in SEAL's poly modulus "x^n + 1". */
//    params.set_log_poly_degree(11);
//
//    /* The prime p in ExField. It is also the plain modulus in SEAL. */
//    params.set_exfield_characteristic(0x101);
//
//    /* f(x) in ExField. It determines the generalized batching slots. */
//    params.set_exfield_polymod(string("1x^16 + 3"));
//
//    /* SEAL's coefficient modulus q: when n = 2048, q has 60 bits. */
//    params.set_coeff_mod_bit_count(60);
//
//    params.validate();
//
//    mutex mtx;
//
//    auto receiver_connection = [&](int id)
//    {
//        Receiver receiver(params, MemoryPoolHandle::New(true));
//        stop_watch.set_time_point("[Receiver " + to_string(id) + "] Initialization done");
//
//        vector<bool> intersection = receiver.query(vector<Item>{string("1"), string("f"), string("i"), string("c")}, "127.0.0.1", params.apsi_port());
//        stop_watch.set_time_point("[Receiver " + to_string(id) + "] Query done");
//        mtx.lock();
//        cout << "[Receiver " << id << "] Intersection result: ";
//        cout << '[';
//        for (int i = 0; i < intersection.size(); i++)
//            cout << intersection[i] << ", ";
//        cout << ']' << endl;
//        mtx.unlock();
//    };
//
//    int receiver_count = 3;
//    vector<thread> receiver_pool;
//    for (int i = 0; i < receiver_count; i++)
//    {
//        receiver_pool.emplace_back(receiver_connection, i);
//    }
//
//    for (int i = 0; i < receiver_count; i++)
//        receiver_pool[i].join();
//
//    cout << stop_watch << endl;
//}

void print_example_banner(string title)
{
	if (!title.empty())
	{
		size_t title_length = title.length();
		size_t banner_length = title_length + 2 + 2 * 10;
		string banner_top(banner_length, '*');
		string banner_middle = string(10, '*') + " " + title + " " + string(10, '*');

		cout << endl
			<< banner_top << endl
			<< banner_middle << endl
			<< banner_top << endl
			<< endl;
	}
}<|MERGE_RESOLUTION|>--- conflicted
+++ resolved
@@ -1,1057 +1,835 @@
-#include "receiver.h"
-#include "apsi.h"
-#include <iostream>
-#include <string>
-#include "Sender/sender.h"
-#include "seal/util/exfield.h"
-#include "seal/util/uintcore.h"
-#include "apsidefines.h"
-#include <fstream>
-#include "cryptoTools/Common/CLP.h"
-#include "cryptoTools/Common/Timer.h"
-#include "cryptoTools/Network/IOService.h"
-#include "cryptoTools/Crypto/PRNG.h"
-
-int round_up_to(int v, int s)
-{
-    return (v + s - 1) / s * s;
-}
-
-using namespace std;
-using namespace apsi;
-using namespace apsi::tools;
-using namespace apsi::receiver;
-using namespace apsi::sender;
-using namespace seal::util;
-using namespace seal;
-using namespace oc;
-
-void print_example_banner(string title);
-void example_basics();
-void example_update();
-void example_save_db();
-void example_load_db();
-void example_fast_batching(oc::CLP&, Channel&, Channel&);
-void example_slow_batching(oc::CLP& cmd, Channel& recvChl, Channel& sendChl);
-void example_slow_vs_fast();
-void example_remote();
-void example_remote_multiple();
-
-
-std::vector<Item> randSubset(const std::vector<Item>& items, int size)
-{
-    oc::PRNG prn(oc::ZeroBlock);
-
-    std::set<int> ss;
-    while (ss.size() != size)
-    {
-        ss.emplace(prn.get<unsigned int>() % items.size());
-    }
-    auto ssIter = ss.begin();
-
-    std::vector<Item> ret(size);
-    for (int i = 0; i < size; ++i)
-        ret[i] = items[*ssIter++];
-
-    return ret;
-}
-void perf()
-{
-<<<<<<< HEAD
-    oc::PRNG prng(oc::ZeroBlock, 256);
-    std::random_device rd;
-
-    int count = 1 << 26;
-    oc::Timer t;
-    for (int i = 0; i < count; ++i)
-    {
-        prng.get<int>();
-    }
-    t.setTimePoint("prng");
-    for (int i = 0; i < count; ++i)
-    {
-        rd();
-    }
-    t.setTimePoint("prng");
-    std::cout <<t << std::endl;
-=======
-	oc::PRNG prng(oc::ZeroBlock, 256);
-	std::random_device rd;
-
-	int count = 1 << 26;
-	oc::Timer t;
-	for (int i = 0; i < count; ++i)
-	{
-		prng.get<int>();
-	}
-	t.setTimePoint("prng");
-	for (int i = 0; i < count; ++i)
-	{
-		rd();
-	}
-	t.setTimePoint("prng");
-	std::cout << t << std::endl;
->>>>>>> 48b43f52
-}
-
-int main(int argc, char *argv[])
-{
-    //perf();
-
-    CLP cmd(argc, argv);
-
-<<<<<<< HEAD
-    
-    IOService ios;
-=======
-
-	IOService ios;
->>>>>>> 48b43f52
-
-    Session clientSession(ios, "127.0.0.1:1212", oc::SessionMode::Client);
-    Session serverSession(ios, "127.0.0.1:1212", oc::SessionMode::Server);
-    Channel clientChl = clientSession.addChannel();
-    Channel serverChl = serverSession.addChannel();
-
-
-	auto none = true;
-	auto fastBatching = cmd.isSet("fast"); none &= !fastBatching;
-	auto slowBatching = cmd.isSet("slow"); none &= !slowBatching;
-
-	// Example: Basics
-	//example_basics();
-
-	//// Example: Update
-	//example_update();
-
-	//// Example: Save and Load
-	//example_save_db();
-	//example_load_db();
-
-
-<<<<<<< HEAD
-    //// Example: Fast batching
-    //example_fast_batching(cmd, clientChl, serverChl);
-
-    //// Example: Slow batching
-    example_slow_batching(cmd, clientChl, serverChl);
-=======
-	//// Example: Fast batching
-	if (none || fastBatching)
-		example_fast_batching(cmd, clientChl, serverChl);
-
-	// Example: Slow batching
-	if (slowBatching)
-		example_slow_batching(cmd, clientChl, serverChl);
->>>>>>> 48b43f52
-
-	// Example: Slow batching vs. Fast batching
-	//example_slow_vs_fast();
-
-	// Example: Remote connection
-	//example_remote();
-
-	// Example: Remote connection from multiple receivers
-	//example_remote_multiple();
-
-
-#ifdef _MSC_VER
-	// Wait for ENTER before closing screen.
-	cout << endl << "Press ENTER to exit" << endl;
-	char ignore;
-	cin.get(ignore);
-#endif
-
-	return 0;
-}
-
-//void example_basics()
-//{
-//    print_example_banner("Example: Basics");
-//    stop_watch.time_points.clear();
-//
-//    /* sender total threads (8), sender session threads (8), receiver threads (1),
-//    table size (2^8=256), sender bin size (32), window size (2), splits (4). */
-//    PSIParams params(8, 8, 1, 8, 32, 2, 4);
-//
-//    /* 
-//    Item's bit length. In this example, we will only consider 32 bits of input items. 
-//    If we use Item's string or pointer constructor, it means we only consider the first 32 bits of its hash;
-//    If we use Item's integer constructor, it means we only consider the first 32 bits of the integer.
-//    */
-//    params.set_item_bit_length(32);  
-//
-//    params.set_decomposition_bit_count(2);
-//
-//    /* n = 2^11 = 2048, in SEAL's poly modulus "x^n + 1". */
-//    params.set_log_poly_degree(11);
-//
-//    /* The prime p in ExField. It is also the plain modulus in SEAL. */
-//    params.set_exfield_characteristic(0x101);
-//
-//    /* f(x) in ExField. It determines the generalized batching slots. */
-//    params.set_exfield_polymod(string("1x^16 + 3"));
-//
-//    /* SEAL's coefficient modulus q: when n = 2048, q has 60 bits. */
-//    params.set_coeff_mod_bit_count(60);
-//
-//    params.validate();
-//
-//    Receiver receiver(params, MemoryPoolHandle::New(true));
-//
-//    Sender sender(params, MemoryPoolHandle::New(true));
-//    sender.set_keys(receiver.public_key(), receiver.evaluation_keys());
-//    sender.set_secret_key(receiver.secret_key());  // This should not be used in real application. Here we use it for outputing noise budget.
-//    sender.load_db(vector<Item>{string("a"), string("b"), string("c"), string("d"), string("e"), string("f"), string("g"), string("h")});
-//    stop_watch.set_time_point("Precomputation done");
-//
-//    vector<bool> intersection = receiver.query(vector<Item>{string("1"), string("f"), string("i"), string("c")}, sender);
-//    stop_watch.set_time_point("Query done");
-//    cout << "Intersection result: ";
-//    cout << '[';
-//    for (int i = 0; i < intersection.size(); i++)
-//        cout << intersection[i] << ", ";
-//    cout << ']' << endl;
-//
-//	auto s1 = vector<Item>{ 10, 12, 89, 33, 123, 352, 4, 236 };
-//	auto c1 = vector<Item>{ 78, 12, 84, 784, 3, 352 };
-//
-//    /* We can also use integers to construct the items.
-//    In this example, because params set item bit length to be 32, it will only use the first 32 bits of the input integers. */
-//    sender.load_db(s1);
-//    stop_watch.set_time_point("Precomputation done");
-//
-//
-//	auto thrd = std::thread([&]() {sender.query_session(sendChl); });
-//    intersection = receiver.query(c1);
-//    stop_watch.set_time_point("Query done");
-//    cout << "Intersection result: ";
-//    cout << '[';
-//    for (int i = 0; i < intersection.size(); i++)
-//        cout << intersection[i] << ", ";
-//    cout << ']' << endl;
-//
-//    cout << stop_watch << endl;
-//}
-
-//void example_update()
-//{
-//    print_example_banner("Example: Update");
-//    stop_watch.time_points.clear();
-//
-//    PSIParams params(8, 8, 1, 8, 32, 2, 4);
-//    params.set_item_bit_length(32);
-//    params.set_decomposition_bit_count(2);
-//    params.set_log_poly_degree(11);
-//    params.set_exfield_characteristic(0x101);
-//    params.set_exfield_polymod(string("1x^16 + 3"));
-//    params.set_coeff_mod_bit_count(60);  // SEAL param: when n = 2048, q has 60 bits.
-//    params.validate();
-//    Receiver receiver(params, MemoryPoolHandle::New(true));
-//
-//    Sender sender(params, MemoryPoolHandle::New(true));
-//    sender.set_keys(receiver.public_key(), receiver.evaluation_keys());
-//    sender.set_secret_key(receiver.secret_key());
-//    sender.load_db(vector<Item>{string("a"), string("b"), string("c"), string("d"), string("e"), string("f"), string("g"), string("h")});
-//    stop_watch.set_time_point("Precomputation done");
-//
-//    vector<bool> intersection = receiver.query(vector<Item>{string("1"), string("f"), string("i"), string("c")}, sender);
-//    stop_watch.set_time_point("Query done");
-//    cout << '[';
-//    for (int i = 0; i < intersection.size(); i++)
-//        cout << intersection[i] << ", ";
-//    cout << ']' << endl;
-//
-//    /* Now we update the database, and precompute again. It should be faster because we only update a few stale blocks. */
-//    sender.add_data(string("i"));
-//    sender.add_data(string("h")); // duplicated item
-//    sender.add_data(string("x"));
-//    //sender.offline_compute();
-//    stop_watch.set_time_point("Update done");
-//
-//    intersection = receiver.query(vector<Item>{string("1"), string("f"), string("i"), string("c")}, sender);
-//    stop_watch.set_time_point("Query done");
-//    cout << "Intersection result: ";
-//    cout << '[';
-//    for (int i = 0; i < intersection.size(); i++)
-//        cout << intersection[i] << ", ";
-//    cout << ']' << endl;
-//
-//    /* We can also delete items in the database. */
-//    sender.delete_data(string("1")); // Item will be ignored if it doesn't exist in the database.
-//    sender.delete_data(string("f"));
-//    //sender.offline_compute();
-//    stop_watch.set_time_point("Delete done");
-//
-//    intersection = receiver.query(vector<Item>{string("1"), string("f"), string("i"), string("c")}, sender);
-//    stop_watch.set_time_point("Query done");
-//    cout << "Intersection result: ";
-//    cout << '[';
-//    for (int i = 0; i < intersection.size(); i++)
-//        cout << intersection[i] << ", ";
-//    cout << ']' << endl;
-//
-//    cout << stop_watch << endl;
-//}
-//
-//void example_save_db()
-//{
-//    print_example_banner("Example: Save DB");
-//    stop_watch.time_points.clear();
-//
-//    PSIParams params(4, 4, 1, 14, 3584, 1, 256);
-//    params.set_item_bit_length(32); // The effective item bit length will be limited by ExField's p.
-//    params.set_exfield_polymod(string("1x^1")); // f(x) = x
-//    params.set_exfield_characteristic(0x820001); // p = 8519681. NOTE: p=1 (mod 2n)
-//    params.set_log_poly_degree(14); /* n = 2^14 = 16384, in SEAL's poly modulus "x^n + 1". */
-//    params.set_coeff_mod_bit_count(226);  // SEAL param: when n = 16384, q has 189 or 226 bits.
-//    params.set_decomposition_bit_count(46);
-//    params.validate();
-//
-//    cout << "Reduced item bit length: " << params.reduced_item_bit_length() << endl;
-//    cout << "Bit length of p: " << get_significant_bit_count(params.exfield_characteristic()) << endl;
-//
-//    if (params.reduced_item_bit_length() >= get_significant_bit_count(params.exfield_characteristic()))
-//    {
-//        cout << "Reduced items too long. We will only use the first " << get_significant_bit_count(params.exfield_characteristic()) - 1 << " bits." << endl;
-//    }
-//    else
-//    {
-//        cout << "All bits of reduced items are used." << endl;
-//    }
-//
-//    Receiver receiver(params, MemoryPoolHandle::New(true));
-//    Sender sender(params, MemoryPoolHandle::New(true));
-//    sender.set_keys(receiver.public_key(), receiver.evaluation_keys());
-//    sender.set_secret_key(receiver.secret_key());  // This should not be used in real application. Here we use it for outputing noise budget.
-//
-//    stop_watch.set_time_point("Application preparation");
-//    sender.load_db(vector<Item>{string("a"), string("b"), string("c"), string("d"), string("e"), string("f"), string("g"), string("h")});
-//    stop_watch.set_time_point("Sender pre-processing");
-//
-//    ofstream ofs("apsi.sender.db", ofstream::out | ofstream::binary); // Must use binary mode
-//    sender.save_db(ofs);
-//    ofs.close();
-//    stop_watch.set_time_point("Sender DB saved");
-//
-//    cout << stop_watch << endl;
-//}
-//
-//void example_load_db()
-//{
-//    print_example_banner("Example: Load DB");
-//    stop_watch.time_points.clear();
-//
-//    PSIParams params(4, 4, 1, 14, 3584, 1, 256);
-//    params.set_item_bit_length(32); // The effective item bit length will be limited by ExField's p.
-//    params.set_exfield_polymod(string("1x^1")); // f(x) = x
-//    params.set_exfield_characteristic(0x820001); // p = 8519681. NOTE: p=1 (mod 2n)
-//    params.set_log_poly_degree(14); /* n = 2^14 = 16384, in SEAL's poly modulus "x^n + 1". */
-//    params.set_coeff_mod_bit_count(226);  // SEAL param: when n = 16384, q has 189 or 226 bits.
-//    params.set_decomposition_bit_count(46);
-//    params.validate();
-//
-//    cout << "Reduced item bit length: " << params.reduced_item_bit_length() << endl;
-//    cout << "Bit length of p: " << get_significant_bit_count(params.exfield_characteristic()) << endl;
-//
-//    if (params.reduced_item_bit_length() >= get_significant_bit_count(params.exfield_characteristic()))
-//    {
-//        cout << "Reduced items too long. We will only use the first " << get_significant_bit_count(params.exfield_characteristic()) - 1 << " bits." << endl;
-//    }
-//    else
-//    {
-//        cout << "All bits of reduced items are used." << endl;
-//    }
-//
-//    Receiver receiver(params, MemoryPoolHandle::New(true));
-//    Sender sender(params, MemoryPoolHandle::New(true));
-//    sender.set_keys(receiver.public_key(), receiver.evaluation_keys());
-//    sender.set_secret_key(receiver.secret_key());  // This should not be used in real application. Here we use it for outputing noise budget.
-//
-//    stop_watch.set_time_point("Application preparation");
-//
-//    ifstream ifs("apsi.sender.db", ifstream::in | ifstream::binary); // Must use binary mode
-//    sender.load_db(ifs);
-//    ifs.close();
-//    stop_watch.set_time_point("Sender DB loaded");
-//
-//    vector<bool> intersection = receiver.query(vector<Item>{string("1"), string("f"), string("i"), string("c")}, sender);
-//
-//    cout << "Intersection result: ";
-//    cout << '[';
-//    for (int i = 0; i < intersection.size(); i++)
-//        cout << intersection[i] << ", ";
-//    cout << ']' << endl;
-//
-//    /* Try update database. */
-//    sender.delete_data(string("1")); // Item will be ignored if it doesn't exist in the database.
-//    sender.delete_data(string("f"));
-//    stop_watch.set_time_point("Delete done");
-//
-//    intersection = receiver.query(vector<Item>{string("1"), string("f"), string("i"), string("c")}, sender);
-//    stop_watch.set_time_point("Query done");
-//    cout << "Intersection result: ";
-//    cout << '[';
-//    for (int i = 0; i < intersection.size(); i++)
-//        cout << intersection[i] << ", ";
-//    cout << ']' << endl;
-//
-//    cout << stop_watch << endl;
-//}
-
-void example_fast_batching(oc::CLP& cmd, Channel& recvChl, Channel& sendChl)
-{
-	print_example_banner("Example: Fast batching");
-	stop_watch.time_points.clear();
-
-	/* Use generalized batching in integer mode. This requires using an ExField with f(x) = x and r = 1, which makes ExField becomes an integer field.
-	Then the generalized batching is essentially equivalent to SEAL's PolyCRTBuilder, which is slightly faster due to David Harvey's optimization of
-	NTT butterfly operation on integers.
-
-	However, in this case, we can only use short PSI items such that the reduced item length is smaller than bit length of 'p' in ExField (also the
-	plain modulus in SEAL). "Reduced item" refers to the permutation-based cuckoo hashing items.
-	*/
-
-	//PSIParams params(4, 4, 1, 13, 112, 3, 8);
-	//params.set_item_bit_length(32); // The effective item bit length will be limited by ExField's p.
-	//params.set_exfield_polymod(string("1x^1")); // f(x) = x
-	//params.set_exfield_characteristic(0x820001); // p = 8519681. NOTE: p=1 (mod 2n)
-	//params.set_log_poly_degree(13); /* n = 2^13 = 8192, in SEAL's poly modulus "x^n + 1". */
-	//params.set_coeff_mod_bit_count(189);  // SEAL param: when n = 8192, q has 189 or 226 bits.
-	//params.set_decomposition_bit_count(48);
-
-<<<<<<< HEAD
-    cmd.setDefault("t", 8);
-    int numThreads = cmd.get<int>("t");
-    int log_table_size = 14;
-    int sender_set_size = 1 << 24;
-    int num_hash_func = 3;
-    int binning_sec_level = 40;
-    int num_splits = 256;
-    int bin_size = round_up_to(get_bin_size(1 << log_table_size, sender_set_size * num_hash_func, binning_sec_level), num_splits);
-    int window_size = 1;
-    auto oprf_type = OprfType::None;
-
-    PSIParams params(numThreads, numThreads, 1, log_table_size, bin_size, window_size, num_splits, oprf_type);
-    params.set_item_bit_length(32); // The effective item bit length will be limited by ExField's p.
-    params.set_exfield_polymod(string("1x^1")); // f(x) = x
-    params.set_exfield_characteristic(0x820001); // p = 8519681. NOTE: p=1 (mod 2n)
-    params.set_log_poly_degree(14); /* n = 2^14 = 16384, in SEAL's poly modulus "x^n + 1". */
-    params.set_coeff_mod_bit_count(226);  // SEAL param: when n = 16384, q has 189 or 226 bits.
-    params.set_decomposition_bit_count(60);
-
-
-    params.validate();
-    
-    //PSIParams params(1, 1, 1, 13, 80, 1, 16);
-    //params.set_item_bit_length(32); // The effective item bit length will be limited by ExField's p.
-    //params.set_exfield_polymod(string("1x^1")); // f(x) = x
-    //params.set_exfield_characteristic(0x820001); // p = 8519681. NOTE: p=1 (mod 2n)
-    //params.set_log_poly_degree(13); /* n = 2^14 = 16384, in SEAL's poly modulus "x^n + 1". */
-    //params.set_coeff_mod_bit_count(189);  // SEAL param: when n = 16384, q has 189 or 226 bits.
-    //params.set_decomposition_bit_count(60);
-    //params.validate();
-
-    cout << "Reduced item bit length: " << params.reduced_item_bit_length() << endl;
-    cout << "Bit length of p: " << get_significant_bit_count(params.exfield_characteristic()) << endl;
-
-    if (params.reduced_item_bit_length() >= get_significant_bit_count(params.exfield_characteristic()))
-    {
-        cout << "Reduced items too long. We will only use the first " << get_significant_bit_count(params.exfield_characteristic()) - 1 << " bits." << endl;
-    }
-    else
-    {
-        cout << "All bits of reduced items are used." << endl;
-    }
-
-    Receiver receiver(params, MemoryPoolHandle::New(true));
-    stop_watch.set_time_point("recv-cntr");
-    Sender sender(params, MemoryPoolHandle::New(true), cmd.isSet("dummy"));
-    stop_watch.set_time_point("send-cntr");
-
-     
-    sender.set_keys(receiver.public_key(), receiver.evaluation_keys());
-    sender.set_secret_key(receiver.secret_key());  // This should not be used in real application. Here we use it for outputing noise budget.
-
-    auto actual_size = 1000;// sender_set_size;
-
-    auto s1 = vector<Item>(actual_size);// { string("a"), string("b"), string("c"), string("d"), string("e"), string("f"), string("g"), string("h") };
-    for (int i = 0; i < s1.size(); ++i)
-        s1[i][0] = i;
-
-    auto intersectSize = 100;
-    auto c1 = randSubset(s1, intersectSize);
-    c1.reserve(c1.size() + 100);
-    for (u64 i = 0; i < 100; ++i)
-        c1.emplace_back(i + s1.size());
-=======
-	cmd.setDefault("t", 8);
-	int numThreads = cmd.get<int>("t");
-	int bit_count = 20;
-	int log_table_size = 14;
-	int sender_set_size = 1 << 24;
-	int num_hash_func = 3;
-	int binning_sec_level = 40;
-	int num_splits = 256;
-	int bin_size = round_up_to(get_bin_size(1 << log_table_size, sender_set_size * num_hash_func, binning_sec_level), num_splits);
-	int window_size = 1;
-	auto oprf_type = OprfType::None;
-	auto cuckoo_mode = cuckoo::CuckooMode::Normal;
-
-	PSIParams params(numThreads, numThreads, 1, log_table_size, bin_size, window_size, num_splits, oprf_type);
-	params.set_item_bit_length(bit_count); // The effective item bit length will be limited by ExField's p.
-	params.set_exfield_polymod(string("1x^1")); // f(x) = x
-	params.set_exfield_characteristic(0x820001); // p = 8519681. NOTE: p=1 (mod 2n)
-	params.set_log_poly_degree(14); /* n = 2^14 = 16384, in SEAL's poly modulus "x^n + 1". */
-	params.set_coeff_mod_bit_count(226);  // SEAL param: when n = 16384, q has 189 or 226 bits.
-	params.set_decomposition_bit_count(60);
-	params.set_cuckoo_mode(cuckoo_mode);
-
-	params.validate();
-
-	//PSIParams params(1, 1, 1, 13, 80, 1, 16);
-	//params.set_item_bit_length(32); // The effective item bit length will be limited by ExField's p.
-	//params.set_exfield_polymod(string("1x^1")); // f(x) = x
-	//params.set_exfield_characteristic(0x820001); // p = 8519681. NOTE: p=1 (mod 2n)
-	//params.set_log_poly_degree(13); /* n = 2^14 = 16384, in SEAL's poly modulus "x^n + 1". */
-	//params.set_coeff_mod_bit_count(189);  // SEAL param: when n = 16384, q has 189 or 226 bits.
-	//params.set_decomposition_bit_count(60);
-	//params.validate();
-
-	//cout << "Reduced item bit length: " << params.reduced_item_bit_length() << endl;
-	//cout << "Bit length of p: " << get_significant_bit_count(params.exfield_characteristic()) << endl;
-
-
-
-	Receiver receiver(params, MemoryPoolHandle::New(true));
-	stop_watch.set_time_point("recv-cntr");
-	Sender sender(params, MemoryPoolHandle::New(true), cmd.isSet("dummy"));
-	stop_watch.set_time_point("send-cntr");
-
-
-	sender.set_keys(receiver.public_key(), receiver.evaluation_keys());
-	sender.set_secret_key(receiver.secret_key());  // This should not be used in real application. Here we use it for outputing noise budget.
-
-	auto actual_size = 4;// sender_set_size;
-
-	auto s1 = vector<Item>(actual_size);// { string("a"), string("b"), string("c"), string("d"), string("e"), string("f"), string("g"), string("h") };
-	for (int i = 0; i < s1.size(); ++i)
-		s1[i] = oc::mAesFixedKey.ecbEncBlock(oc::toBlock(i));
-
-	auto totalSize = 4;
-	auto intersectSize = 2;
-	auto rem = totalSize - intersectSize;
-	auto c1 = randSubset(s1, intersectSize);
-	c1.reserve(c1.size() + rem);
-	for (u64 i = 0; i < rem; ++i)
-		c1.emplace_back(oc::mAesFixedKey.ecbEncBlock(oc::toBlock(i + s1.size()) & toBlock(0, -1)));
->>>>>>> 48b43f52
-
-	stop_watch.set_time_point("Application preparation");
-	sender.load_db(s1);
-	stop_watch.set_time_point("Sender pre-processing");
-
-<<<<<<< HEAD
-    auto thrd = std::thread([&]() {sender.query_session(sendChl); });
-    vector<bool> intersection = receiver.query(c1, recvChl);
-    thrd.join();
-
-
-    cout << "Intersection result: ";
-    bool correct = true;
-    for (int i = 0; i < intersection.size(); ++i)
-    {
-        if (intersection[i] != (i < intersectSize))
-        {
-            std::cout << i <<" ";
-            correct = false;
-        }
-    }
-    std::cout << (correct ? "correct" : "incorrect") << std::endl;
-    //cout << '[';
-    //for (int i = 0; i < intersection.size(); i++)
-    //    cout << intersection[i] << ", ";
-    //cout << ']' << endl;
-
-
-    /* Test different update performance. */
-    /*vector<int> updates{1, 10, 30, 50, 70, 100};
-    random_device rd;
-    for (int i = 0; i < updates.size(); i++)
-    {
-        vector<Item> items;
-        for (int j = 0; j < updates[i]; j++)
-            items.emplace_back(to_string(rd()));
-        sender.add_data(items);
-        sender.offline_compute();
-
-        stop_watch.set_time_point(string("Add ") + to_string(updates[i]) + " records done");
-    }*/
-
-    cout << stop_watch << endl;
-=======
-	auto thrd = std::thread([&]() {sender.query_session(sendChl); });
-	vector<bool> intersection = receiver.query(c1, recvChl);
-	thrd.join();
-
-
-	cout << "Intersection result: ";
-	bool correct = true;
-	for (int i = 0; i < intersection.size(); ++i)
-	{
-		if (intersection[i] != (i < intersectSize))
-		{
-			std::cout << i << " ";
-			correct = false;
-		}
-	}
-	std::cout << (correct ? "correct" : "incorrect") << std::endl;
-	//cout << '[';
-	//for (int i = 0; i < intersection.size(); i++)
-	//    cout << intersection[i] << ", ";
-	//cout << ']' << endl;
-
-
-	/* Test different update performance. */
-	/*vector<int> updates{1, 10, 30, 50, 70, 100};
-	random_device rd;
-	for (int i = 0; i < updates.size(); i++)
-	{
-		vector<Item> items;
-		for (int j = 0; j < updates[i]; j++)
-			items.emplace_back(to_string(rd()));
-		sender.add_data(items);
-		sender.offline_compute();
-
-		stop_watch.set_time_point(string("Add ") + to_string(updates[i]) + " records done");
-	}*/
-
-	cout << stop_watch << endl;
->>>>>>> 48b43f52
-}
-
-void example_slow_batching(oc::CLP& cmd, Channel& recvChl, Channel& sendChl)
-{
-	print_example_banner("Example: Slow batching");
-	stop_watch.time_points.clear();
-
-	/* Use generalized batching. */
-
-	//PSIParams params(1, 1, 1, 10, 448, 1, 32);
-	//params.set_item_bit_length(90); // We can handle very long items in the following ExField.
-	//params.set_exfield_polymod(string("1x^8 + 3"));
-	//params.set_exfield_characteristic(0xE801);
-	//params.set_log_poly_degree(13);
-	//params.set_coeff_mod_bit_count(189); 
-	//params.set_decomposition_bit_count(60);
-	//params.validate();
-	//PSIParams params(1, 1, 1, 9, 896, 1, 64);
-	//params.set_item_bit_length(90); // We can handle very long items in the following ExField.
-	//params.set_exfield_polymod(string("1x^8 + 7"));
-	//params.set_exfield_characteristic(0x3401);
-	//params.set_log_poly_degree(12);
-	//params.set_coeff_mod_bit_count(189); 
-	//params.set_decomposition_bit_count(60);
-	//params.validate();
-
-	//PSIParams params(1, 1, 1, 8, 1792, 1, 128);
-	//params.set_item_bit_length(90); // We can handle very long items in the following ExField.
-	//params.set_exfield_polymod(string("1x^8 + 7"));
-	//params.set_exfield_characteristic(0x3401);
-	//params.set_log_poly_degree(12);
-	//params.set_coeff_mod_bit_count(189); 
-	//params.set_decomposition_bit_count(60);
-	//params.validate();
-
-<<<<<<< HEAD
-    cmd.setDefault("t", 8);
-    int numThreads = cmd.get<int>("t");
-    int log_table_size = 14;
-    int sender_set_size = 1 << 16;
-    int num_hash_func = 3;
-    int binning_sec_level = 30;
-    int num_splits = 8;
-    int bin_size = round_up_to(get_bin_size(1 << log_table_size, sender_set_size * num_hash_func, binning_sec_level), num_splits);
-    int window_size = 2;
-    auto oprf_type = OprfType::None;
-
-    cout << "Thread count: " << numThreads << endl;
-    cout << "Log table size: " << log_table_size << endl;
-    cout << "Sender set size: " << sender_set_size << endl;
-    cout << "Splits: " << num_splits << endl;
-    cout << "Bin size: " << bin_size << endl;
-    cout << "Binning security level: " << binning_sec_level << endl;
-    cout << "Window size: " << window_size << endl;
-
-    PSIParams params(numThreads, numThreads, 1, log_table_size, bin_size, window_size, num_splits, oprf_type);
-    params.set_item_bit_length(90); // We can handle very long items in the following ExField.
-    params.set_exfield_polymod(string("1x^8 + 3"));
-    params.set_exfield_characteristic(0xE801);
-    params.set_log_poly_degree(13);
-    params.set_coeff_mod_bit_count(189);
-    params.set_decomposition_bit_count(60);
-    params.validate();
-
-    //PSIParams params(1, 1, 1, 9, 7936, 1, 256);
-    //params.set_item_bit_length(90); // We can handle very long items in the following ExField.
-    //params.set_exfield_polymod(string("1x^8 + 7"));
-    //params.set_exfield_characteristic(0x3401);
-    //params.set_log_poly_degree(12);
-    //params.set_coeff_mod_bit_count(189);
-    //params.set_decomposition_bit_count(60);
-    //params.validate();
-
-    //PSIParams params(8, 8, 1, 10, 52736, 2, 256);
-    //params.set_item_bit_length(90); // We can handle very long items in the following ExField.
-    //params.set_exfield_polymod(string("1x^8 + 3"));
-    //params.set_exfield_characteristic(0xE801);
-    //params.set_log_poly_degree(13);
-    //params.set_coeff_mod_bit_count(189);
-    //params.set_decomposition_bit_count(60);
-    //params.validate();
-
-    //PSIParams params(2, 2, 1, 10, 13056, 2, 256);
-    //params.set_item_bit_length(90); // We can handle very long items in the following ExField.
-    //params.set_exfield_polymod(string("1x^8 + 3"));
-    //params.set_exfield_characteristic(0xE801);
-    //params.set_log_poly_degree(13);
-    //params.set_coeff_mod_bit_count(189);
-    //params.set_decomposition_bit_count(60);
-    //params.validate();
-
-    cout << "Reduced item bit length: " << params.reduced_item_bit_length() << endl;
-    cout << "Bit length of p: " << get_significant_bit_count(params.exfield_characteristic()) << endl;
-
-    if (params.reduced_item_bit_length() >
-        (get_significant_bit_count(params.exfield_characteristic()) - 1) * (params.exfield_polymod().coeff_count() - 1))
-    {
-        cout << "Reduced items too long. We will only use the first " << (get_significant_bit_count(params.exfield_characteristic()) - 1) * (params.exfield_polymod().coeff_count() - 1) << " bits." << endl;
-    }
-    else
-    {
-        cout << "All bits of reduced items are used." << endl;
-    }
-
-    Receiver receiver(params, MemoryPoolHandle::New(true));
-    Sender sender(params, MemoryPoolHandle::New(true));
-    sender.set_keys(receiver.public_key(), receiver.evaluation_keys());
-    sender.set_secret_key(receiver.secret_key());  // This should not be used in real application. Here we use it for outputing noise budget.
-
-    auto actual_size = 1000;// sender_set_size;
-=======
-	cmd.setDefault("t", 8);
-	int numThreads = cmd.get<int>("t");
-	int log_table_size = 14;
-	int sender_set_size = 1 << 20;
-	int num_hash_func = 3;
-	int binning_sec_level = 20;
-	int num_splits = 128;
-	auto xx = get_bin_size(1 << log_table_size, sender_set_size * num_hash_func, binning_sec_level);
-	int bin_size = round_up_to(xx, num_splits);
-	int window_size = 1;
-	auto oprf_type = OprfType::None;
-
-	PSIParams params(numThreads, numThreads, 1, log_table_size, bin_size, window_size, num_splits, oprf_type);
-	params.set_item_bit_length(90); // We can handle very long items in the following ExField.
-	params.set_exfield_polymod(string("1x^8 + 3"));
-	params.set_exfield_characteristic(0xE801);
-	params.set_log_poly_degree(13);
-	params.set_coeff_mod_bit_count(189);
-	params.set_decomposition_bit_count(60);
-	params.validate();
-
-	//PSIParams params(1, 1, 1, 9, 7936, 1, 256);
-	//params.set_item_bit_length(90); // We can handle very long items in the following ExField.
-	//params.set_exfield_polymod(string("1x^8 + 7"));
-	//params.set_exfield_characteristic(0x3401);
-	//params.set_log_poly_degree(12);
-	//params.set_coeff_mod_bit_count(189);
-	//params.set_decomposition_bit_count(60);
-	//params.validate();
-
-	//PSIParams params(8, 8, 1, 10, 52736, 2, 256);
-	//params.set_item_bit_length(90); // We can handle very long items in the following ExField.
-	//params.set_exfield_polymod(string("1x^8 + 3"));
-	//params.set_exfield_characteristic(0xE801);
-	//params.set_log_poly_degree(13);
-	//params.set_coeff_mod_bit_count(189);
-	//params.set_decomposition_bit_count(60);
-	//params.validate();
-
-	//PSIParams params(2, 2, 1, 10, 13056, 2, 256);
-	//params.set_item_bit_length(90); // We can handle very long items in the following ExField.
-	//params.set_exfield_polymod(string("1x^8 + 3"));
-	//params.set_exfield_characteristic(0xE801);
-	//params.set_log_poly_degree(13);
-	//params.set_coeff_mod_bit_count(189);
-	//params.set_decomposition_bit_count(60);
-	//params.validate();
-
-
-	Receiver receiver(params, MemoryPoolHandle::New(true));
-	Sender sender(params, MemoryPoolHandle::New(true));
-	sender.set_keys(receiver.public_key(), receiver.evaluation_keys());
-	sender.set_secret_key(receiver.secret_key());  // This should not be used in real application. Here we use it for outputing noise budget.
-
-	//auto s1 = vector<Item>(sender_set_size);// { string("a"), string("b"), string("c"), string("d"), string("e"), string("f"), string("g"), string("h") };
-	auto s1 = vector<Item>{ string("a"), string("b"), string("c"), string("d"), string("e"),
-		string("f"), string("g"), string("h") };
-	for (int i = 0; i < s1.size(); ++i)
-		s1[i][0] = i;
->>>>>>> 48b43f52
-
-    auto s1 = vector<Item>(actual_size);// { string("a"), string("b"), string("c"), string("d"), string("e"), string("f"), string("g"), string("h") };
-    for (int i = 0; i < s1.size(); ++i)
-        s1[i][0] = i;
-
-    auto intersectSize = 100;
-    auto c1 = randSubset(s1, intersectSize);
-    c1.reserve(c1.size() + 100);
-    for (u64 i = 0; i < 100; ++i)
-        c1.emplace_back(i + s1.size());
-
-	stop_watch.set_time_point("Application preparation");
-	sender.load_db(s1);
-	stop_watch.set_time_point("Sender pre-processing");
-
-    auto thrd = std::thread([&]() {sender.query_session(sendChl); });
-    vector<bool> intersection = receiver.query(c1, recvChl);
-    thrd.join();
-
-<<<<<<< HEAD
-    cout << "Intersection result: ";
-    bool correct = true;
-    for (int i = 0; i < intersection.size(); ++i)
-    {
-        if (intersection[i] != (i < intersectSize))
-        {
-            std::cout << i << " ";
-            correct = false;
-        }
-    }
-    std::cout << (correct ? "correct" : "incorrect") << std::endl;
-
-    //cout << "Intersection result: ";
-    //cout << '[';
-    //for (int i = 0; i < intersection.size(); i++)
-    //    cout << intersection[i] << ", ";
-    //cout << ']' << endl;
-
-    //cout << stop_watch << endl;
-=======
-	cout << "Intersection result: ";
-	cout << '[';
-	for (int i = 0; i < intersection.size(); i++)
-		cout << intersection[i] << ", ";
-	cout << ']' << endl;
-
-	cout << stop_watch << endl;
->>>>>>> 48b43f52
-}
-//
-//void example_slow_vs_fast()
-//{
-//    print_example_banner("Example: Slow batching vs. Fast batching");
-//    stop_watch.time_points.clear();
-//
-//    /* The slow batching case. We are using an ExField with f(x) of degree higher than 1, which results in fewer batching slots and thus 
-//    potentially more batches to be processed. The following table size is 4096, number of batching slots is 512, hence we have 8 batches. 
-//    In exchange, we could handle very long items. */
-//    PSIParams params(8, 8, 1, 12, 128, 2, 8);
-//    params.set_item_bit_length(90); // We can handle very long items in the following ExField.
-//    params.set_exfield_polymod(string("1x^8 + 7"));  // f(x) = x^8 + 7
-//    params.set_exfield_characteristic(0x3401); // p = 13313
-//    params.set_log_poly_degree(12);
-//    params.set_coeff_mod_bit_count(116);  // SEAL param: when n = 4096, q has 116 bits.
-//    params.validate();
-//
-//    cout << "Reduced item bit length: " << params.reduced_item_bit_length() << endl;
-//    cout << "Bit length of p: " << get_significant_bit_count(params.exfield_characteristic()) << endl;
-//
-//    if (params.reduced_item_bit_length() > 
-//        (get_significant_bit_count(params.exfield_characteristic()) - 1) * (params.exfield_polymod().coeff_count() - 1))
-//    {
-//        cout << "Reduced items too long. We will only use the first " 
-//            << (get_significant_bit_count(params.exfield_characteristic()) - 1) * (params.exfield_polymod().coeff_count() - 1) << " bits." << endl;
-//    }
-//    else
-//    {
-//        cout << "All bits of reduced items are used." << endl;
-//    }
-//
-//    Receiver receiver(params, MemoryPoolHandle::New(true));
-//    Sender sender(params, MemoryPoolHandle::New(true));
-//    sender.set_keys(receiver.public_key(), receiver.evaluation_keys());
-//    sender.load_db(vector<Item>{string("a"), string("b"), string("c"), string("d"), string("e"), string("f"), string("g"), string("h")});
-//
-//    vector<bool> intersection = receiver.query(vector<Item>{string("1"), string("f"), string("i"), string("c")}, sender);
-//
-//    cout << "First Intersection result: ";
-//    cout << '[';
-//    for (int i = 0; i < intersection.size(); i++)
-//        cout << intersection[i] << ", ";
-//    cout << ']' << endl;
-//    stop_watch.set_time_point("PSI with slow batching done.");
-//    
-//    /* The fast batching case. The table size is 4096, and the batching slots are also 4096, hence we only have one batch. */
-//    PSIParams params2(8, 8, 1, 12, 128, 2, 8);
-//    params2.set_item_bit_length(90); // The effective item bit length will be limited by ExField's p.
-//    params2.set_exfield_polymod(string("1x^1")); // f(x) = x
-//    params2.set_exfield_characteristic(0xA001); // p = 40961. NOTE: p=1 (mod 2n)
-//    params2.set_log_poly_degree(12);
-//    params2.set_coeff_mod_bit_count(116);  // SEAL param: when n = 4096, q has 116 bits.
-//    params2.validate();
-//
-//    cout << "Reduced item bit length: " << params2.reduced_item_bit_length() << endl;
-//    cout << "Bit length of p: " << get_significant_bit_count(params2.exfield_characteristic()) << endl;
-//
-//    if (params2.reduced_item_bit_length() >= get_significant_bit_count(params2.exfield_characteristic()))
-//    {
-//        cout << "Reduced items too long. We will only use the first " << get_significant_bit_count(params2.exfield_characteristic()) - 1 << " bits." << endl;
-//    }
-//    else
-//    {
-//        cout << "All bits of reduced items are used." << endl;
-//    }
-//
-//    Receiver receiver2(params2, MemoryPoolHandle::New(true));
-//    Sender sender2(params2, MemoryPoolHandle::New(true));
-//    sender2.set_keys(receiver2.public_key(), receiver2.evaluation_keys());
-//    sender2.load_db(vector<Item>{string("a"), string("b"), string("c"), string("d"), string("e"), string("f"), string("g"), string("h")});
-//
-//    vector<bool> intersection2 = receiver2.query(vector<Item>{string("1"), string("f"), string("i"), string("c")}, sender2);
-//
-//    cout << "Second Intersection result: ";
-//    cout << '[';
-//    for (int i = 0; i < intersection2.size(); i++)
-//        cout << intersection2[i] << ", ";
-//    cout << ']' << endl;
-//    stop_watch.set_time_point("PSI with fast batching done.");
-//
-//    cout << stop_watch << endl;
-//}
-//
-//void example_remote()
-//{
-//    print_example_banner("Example: Remote");
-//    stop_watch.time_points.clear();
-//
-//    /* sender total threads (8), sender session threads (4), receiver threads (1)
-//    table size (2^8=256), sender bin size (32), window size (2), splits (4). */
-//    PSIParams params(8, 4, 1, 8, 32, 2, 4);
-//
-//    /*
-//    Item's bit length. In this example, we will only consider 32 bits of input items.
-//    If we use Item's string or pointer constructor, it means we only consider the first 32 bits of its hash;
-//    If we use Item's integer constructor, it means we only consider the first 32 bits of the integer.
-//    */
-//    params.set_item_bit_length(32);
-//
-//    params.set_decomposition_bit_count(2);
-//
-//    /* n = 2^11 = 2048, in SEAL's poly modulus "x^n + 1". */
-//    params.set_log_poly_degree(11);
-//
-//    /* The prime p in ExField. It is also the plain modulus in SEAL. */
-//    params.set_exfield_characteristic(0x101);
-//
-//    /* f(x) in ExField. It determines the generalized batching slots. */
-//    params.set_exfield_polymod(string("1x^16 + 3"));
-//
-//    /* SEAL's coefficient modulus q: when n = 2048, q has 60 bits. */
-//    params.set_coeff_mod_bit_count(60);
-//
-//    params.validate();
-//
-//    Receiver receiver(params, MemoryPoolHandle::New(true));
-//
-//    vector<bool> intersection = receiver.query(vector<Item>{string("1"), string("f"), string("i"), string("c")}, "127.0.0.1", params.apsi_port());
-//    stop_watch.set_time_point("Query done");
-//    cout << "Intersection result: ";
-//    cout << '[';
-//    for (int i = 0; i < intersection.size(); i++)
-//        cout << intersection[i] << ", ";
-//    cout << ']' << endl;
-//
-//    cout << stop_watch << endl;
-//}
-//
-//void example_remote_multiple()
-//{
-//    print_example_banner("Example: Remote multiple");
-//    stop_watch.time_points.clear();
-//
-//    /* sender total threads (8), sender session threads (4), receiver threads (1)
-//    table size (2^8=256), sender bin size (32), window size (2), splits (4). */
-//    PSIParams params(8, 4, 1, 8, 32, 2, 4);
-//
-//    /*
-//    Item's bit length. In this example, we will only consider 32 bits of input items.
-//    If we use Item's string or pointer constructor, it means we only consider the first 32 bits of its hash;
-//    If we use Item's integer constructor, it means we only consider the first 32 bits of the integer.
-//    */
-//    params.set_item_bit_length(32);
-//
-//    params.set_decomposition_bit_count(2);
-//
-//    /* n = 2^11 = 2048, in SEAL's poly modulus "x^n + 1". */
-//    params.set_log_poly_degree(11);
-//
-//    /* The prime p in ExField. It is also the plain modulus in SEAL. */
-//    params.set_exfield_characteristic(0x101);
-//
-//    /* f(x) in ExField. It determines the generalized batching slots. */
-//    params.set_exfield_polymod(string("1x^16 + 3"));
-//
-//    /* SEAL's coefficient modulus q: when n = 2048, q has 60 bits. */
-//    params.set_coeff_mod_bit_count(60);
-//
-//    params.validate();
-//
-//    mutex mtx;
-//
-//    auto receiver_connection = [&](int id)
-//    {
-//        Receiver receiver(params, MemoryPoolHandle::New(true));
-//        stop_watch.set_time_point("[Receiver " + to_string(id) + "] Initialization done");
-//
-//        vector<bool> intersection = receiver.query(vector<Item>{string("1"), string("f"), string("i"), string("c")}, "127.0.0.1", params.apsi_port());
-//        stop_watch.set_time_point("[Receiver " + to_string(id) + "] Query done");
-//        mtx.lock();
-//        cout << "[Receiver " << id << "] Intersection result: ";
-//        cout << '[';
-//        for (int i = 0; i < intersection.size(); i++)
-//            cout << intersection[i] << ", ";
-//        cout << ']' << endl;
-//        mtx.unlock();
-//    };
-//
-//    int receiver_count = 3;
-//    vector<thread> receiver_pool;
-//    for (int i = 0; i < receiver_count; i++)
-//    {
-//        receiver_pool.emplace_back(receiver_connection, i);
-//    }
-//
-//    for (int i = 0; i < receiver_count; i++)
-//        receiver_pool[i].join();
-//
-//    cout << stop_watch << endl;
-//}
-
-void print_example_banner(string title)
-{
-	if (!title.empty())
-	{
-		size_t title_length = title.length();
-		size_t banner_length = title_length + 2 + 2 * 10;
-		string banner_top(banner_length, '*');
-		string banner_middle = string(10, '*') + " " + title + " " + string(10, '*');
-
-		cout << endl
-			<< banner_top << endl
-			<< banner_middle << endl
-			<< banner_top << endl
-			<< endl;
-	}
+#include "receiver.h"
+#include "apsi.h"
+#include <iostream>
+#include <string>
+#include "Sender/sender.h"
+#include "seal/util/exfield.h"
+#include "seal/util/uintcore.h"
+#include "apsidefines.h"
+#include <fstream>
+#include "cryptoTools/Common/CLP.h"
+#include "cryptoTools/Common/Timer.h"
+#include "cryptoTools/Network/IOService.h"
+#include "cryptoTools/Crypto/PRNG.h"
+
+int round_up_to(int v, int s)
+{
+    return (v + s - 1) / s * s;
+}
+
+using namespace std;
+using namespace apsi;
+using namespace apsi::tools;
+using namespace apsi::receiver;
+using namespace apsi::sender;
+using namespace seal::util;
+using namespace seal;
+using namespace oc;
+
+void print_example_banner(string title);
+void example_basics();
+void example_update();
+void example_save_db();
+void example_load_db();
+void example_fast_batching(oc::CLP&, Channel&, Channel&);
+void example_slow_batching(oc::CLP& cmd, Channel& recvChl, Channel& sendChl);
+void example_slow_vs_fast();
+void example_remote();
+void example_remote_multiple();
+
+
+std::vector<Item> randSubset(const std::vector<Item>& items, int size)
+{
+    oc::PRNG prn(oc::ZeroBlock);
+
+    std::set<int> ss;
+    while (ss.size() != size)
+    {
+        ss.emplace(prn.get<unsigned int>() % items.size());
+    }
+    auto ssIter = ss.begin();
+
+    std::vector<Item> ret(size);
+    for (int i = 0; i < size; ++i)
+        ret[i] = items[*ssIter++];
+
+    return ret;
+}
+void perf()
+{
+    oc::PRNG prng(oc::ZeroBlock, 256);
+    std::random_device rd;
+
+	int count = 1 << 26;
+	oc::Timer t;
+	for (int i = 0; i < count; ++i)
+	{
+		prng.get<int>();
+	}
+	t.setTimePoint("prng");
+	for (int i = 0; i < count; ++i)
+	{
+		rd();
+	}
+	t.setTimePoint("prng");
+	std::cout << t << std::endl;
+}
+
+int main(int argc, char *argv[])
+{
+    //perf();
+
+    CLP cmd(argc, argv);
+
+
+	IOService ios;
+
+    Session clientSession(ios, "127.0.0.1:1212", oc::SessionMode::Client);
+    Session serverSession(ios, "127.0.0.1:1212", oc::SessionMode::Server);
+    Channel clientChl = clientSession.addChannel();
+    Channel serverChl = serverSession.addChannel();
+
+
+	auto none = true;
+	auto fastBatching = cmd.isSet("fast"); none &= !fastBatching;
+	auto slowBatching = cmd.isSet("slow"); none &= !slowBatching;
+
+	// Example: Basics
+	//example_basics();
+
+	//// Example: Update
+	//example_update();
+
+	//// Example: Save and Load
+	//example_save_db();
+	//example_load_db();
+
+
+	//// Example: Fast batching
+	if (none || fastBatching)
+		example_fast_batching(cmd, clientChl, serverChl);
+
+	// Example: Slow batching
+	if (slowBatching)
+		example_slow_batching(cmd, clientChl, serverChl);
+
+	// Example: Slow batching vs. Fast batching
+	//example_slow_vs_fast();
+
+	// Example: Remote connection
+	//example_remote();
+
+	// Example: Remote connection from multiple receivers
+	//example_remote_multiple();
+
+
+#ifdef _MSC_VER
+	// Wait for ENTER before closing screen.
+	cout << endl << "Press ENTER to exit" << endl;
+	char ignore;
+	cin.get(ignore);
+#endif
+
+	return 0;
+}
+
+//void example_basics()
+//{
+//    print_example_banner("Example: Basics");
+//    stop_watch.time_points.clear();
+//
+//    /* sender total threads (8), sender session threads (8), receiver threads (1),
+//    table size (2^8=256), sender bin size (32), window size (2), splits (4). */
+//    PSIParams params(8, 8, 1, 8, 32, 2, 4);
+//
+//    /* 
+//    Item's bit length. In this example, we will only consider 32 bits of input items. 
+//    If we use Item's string or pointer constructor, it means we only consider the first 32 bits of its hash;
+//    If we use Item's integer constructor, it means we only consider the first 32 bits of the integer.
+//    */
+//    params.set_item_bit_length(32);  
+//
+//    params.set_decomposition_bit_count(2);
+//
+//    /* n = 2^11 = 2048, in SEAL's poly modulus "x^n + 1". */
+//    params.set_log_poly_degree(11);
+//
+//    /* The prime p in ExField. It is also the plain modulus in SEAL. */
+//    params.set_exfield_characteristic(0x101);
+//
+//    /* f(x) in ExField. It determines the generalized batching slots. */
+//    params.set_exfield_polymod(string("1x^16 + 3"));
+//
+//    /* SEAL's coefficient modulus q: when n = 2048, q has 60 bits. */
+//    params.set_coeff_mod_bit_count(60);
+//
+//    params.validate();
+//
+//    Receiver receiver(params, MemoryPoolHandle::New(true));
+//
+//    Sender sender(params, MemoryPoolHandle::New(true));
+//    sender.set_keys(receiver.public_key(), receiver.evaluation_keys());
+//    sender.set_secret_key(receiver.secret_key());  // This should not be used in real application. Here we use it for outputing noise budget.
+//    sender.load_db(vector<Item>{string("a"), string("b"), string("c"), string("d"), string("e"), string("f"), string("g"), string("h")});
+//    stop_watch.set_time_point("Precomputation done");
+//
+//    vector<bool> intersection = receiver.query(vector<Item>{string("1"), string("f"), string("i"), string("c")}, sender);
+//    stop_watch.set_time_point("Query done");
+//    cout << "Intersection result: ";
+//    cout << '[';
+//    for (int i = 0; i < intersection.size(); i++)
+//        cout << intersection[i] << ", ";
+//    cout << ']' << endl;
+//
+//	auto s1 = vector<Item>{ 10, 12, 89, 33, 123, 352, 4, 236 };
+//	auto c1 = vector<Item>{ 78, 12, 84, 784, 3, 352 };
+//
+//    /* We can also use integers to construct the items.
+//    In this example, because params set item bit length to be 32, it will only use the first 32 bits of the input integers. */
+//    sender.load_db(s1);
+//    stop_watch.set_time_point("Precomputation done");
+//
+//
+//	auto thrd = std::thread([&]() {sender.query_session(sendChl); });
+//    intersection = receiver.query(c1);
+//    stop_watch.set_time_point("Query done");
+//    cout << "Intersection result: ";
+//    cout << '[';
+//    for (int i = 0; i < intersection.size(); i++)
+//        cout << intersection[i] << ", ";
+//    cout << ']' << endl;
+//
+//    cout << stop_watch << endl;
+//}
+
+//void example_update()
+//{
+//    print_example_banner("Example: Update");
+//    stop_watch.time_points.clear();
+//
+//    PSIParams params(8, 8, 1, 8, 32, 2, 4);
+//    params.set_item_bit_length(32);
+//    params.set_decomposition_bit_count(2);
+//    params.set_log_poly_degree(11);
+//    params.set_exfield_characteristic(0x101);
+//    params.set_exfield_polymod(string("1x^16 + 3"));
+//    params.set_coeff_mod_bit_count(60);  // SEAL param: when n = 2048, q has 60 bits.
+//    params.validate();
+//    Receiver receiver(params, MemoryPoolHandle::New(true));
+//
+//    Sender sender(params, MemoryPoolHandle::New(true));
+//    sender.set_keys(receiver.public_key(), receiver.evaluation_keys());
+//    sender.set_secret_key(receiver.secret_key());
+//    sender.load_db(vector<Item>{string("a"), string("b"), string("c"), string("d"), string("e"), string("f"), string("g"), string("h")});
+//    stop_watch.set_time_point("Precomputation done");
+//
+//    vector<bool> intersection = receiver.query(vector<Item>{string("1"), string("f"), string("i"), string("c")}, sender);
+//    stop_watch.set_time_point("Query done");
+//    cout << '[';
+//    for (int i = 0; i < intersection.size(); i++)
+//        cout << intersection[i] << ", ";
+//    cout << ']' << endl;
+//
+//    /* Now we update the database, and precompute again. It should be faster because we only update a few stale blocks. */
+//    sender.add_data(string("i"));
+//    sender.add_data(string("h")); // duplicated item
+//    sender.add_data(string("x"));
+//    //sender.offline_compute();
+//    stop_watch.set_time_point("Update done");
+//
+//    intersection = receiver.query(vector<Item>{string("1"), string("f"), string("i"), string("c")}, sender);
+//    stop_watch.set_time_point("Query done");
+//    cout << "Intersection result: ";
+//    cout << '[';
+//    for (int i = 0; i < intersection.size(); i++)
+//        cout << intersection[i] << ", ";
+//    cout << ']' << endl;
+//
+//    /* We can also delete items in the database. */
+//    sender.delete_data(string("1")); // Item will be ignored if it doesn't exist in the database.
+//    sender.delete_data(string("f"));
+//    //sender.offline_compute();
+//    stop_watch.set_time_point("Delete done");
+//
+//    intersection = receiver.query(vector<Item>{string("1"), string("f"), string("i"), string("c")}, sender);
+//    stop_watch.set_time_point("Query done");
+//    cout << "Intersection result: ";
+//    cout << '[';
+//    for (int i = 0; i < intersection.size(); i++)
+//        cout << intersection[i] << ", ";
+//    cout << ']' << endl;
+//
+//    cout << stop_watch << endl;
+//}
+//
+//void example_save_db()
+//{
+//    print_example_banner("Example: Save DB");
+//    stop_watch.time_points.clear();
+//
+//    PSIParams params(4, 4, 1, 14, 3584, 1, 256);
+//    params.set_item_bit_length(32); // The effective item bit length will be limited by ExField's p.
+//    params.set_exfield_polymod(string("1x^1")); // f(x) = x
+//    params.set_exfield_characteristic(0x820001); // p = 8519681. NOTE: p=1 (mod 2n)
+//    params.set_log_poly_degree(14); /* n = 2^14 = 16384, in SEAL's poly modulus "x^n + 1". */
+//    params.set_coeff_mod_bit_count(226);  // SEAL param: when n = 16384, q has 189 or 226 bits.
+//    params.set_decomposition_bit_count(46);
+//    params.validate();
+//
+//    cout << "Reduced item bit length: " << params.reduced_item_bit_length() << endl;
+//    cout << "Bit length of p: " << get_significant_bit_count(params.exfield_characteristic()) << endl;
+//
+//    if (params.reduced_item_bit_length() >= get_significant_bit_count(params.exfield_characteristic()))
+//    {
+//        cout << "Reduced items too long. We will only use the first " << get_significant_bit_count(params.exfield_characteristic()) - 1 << " bits." << endl;
+//    }
+//    else
+//    {
+//        cout << "All bits of reduced items are used." << endl;
+//    }
+//
+//    Receiver receiver(params, MemoryPoolHandle::New(true));
+//    Sender sender(params, MemoryPoolHandle::New(true));
+//    sender.set_keys(receiver.public_key(), receiver.evaluation_keys());
+//    sender.set_secret_key(receiver.secret_key());  // This should not be used in real application. Here we use it for outputing noise budget.
+//
+//    stop_watch.set_time_point("Application preparation");
+//    sender.load_db(vector<Item>{string("a"), string("b"), string("c"), string("d"), string("e"), string("f"), string("g"), string("h")});
+//    stop_watch.set_time_point("Sender pre-processing");
+//
+//    ofstream ofs("apsi.sender.db", ofstream::out | ofstream::binary); // Must use binary mode
+//    sender.save_db(ofs);
+//    ofs.close();
+//    stop_watch.set_time_point("Sender DB saved");
+//
+//    cout << stop_watch << endl;
+//}
+//
+//void example_load_db()
+//{
+//    print_example_banner("Example: Load DB");
+//    stop_watch.time_points.clear();
+//
+//    PSIParams params(4, 4, 1, 14, 3584, 1, 256);
+//    params.set_item_bit_length(32); // The effective item bit length will be limited by ExField's p.
+//    params.set_exfield_polymod(string("1x^1")); // f(x) = x
+//    params.set_exfield_characteristic(0x820001); // p = 8519681. NOTE: p=1 (mod 2n)
+//    params.set_log_poly_degree(14); /* n = 2^14 = 16384, in SEAL's poly modulus "x^n + 1". */
+//    params.set_coeff_mod_bit_count(226);  // SEAL param: when n = 16384, q has 189 or 226 bits.
+//    params.set_decomposition_bit_count(46);
+//    params.validate();
+//
+//    cout << "Reduced item bit length: " << params.reduced_item_bit_length() << endl;
+//    cout << "Bit length of p: " << get_significant_bit_count(params.exfield_characteristic()) << endl;
+//
+//    if (params.reduced_item_bit_length() >= get_significant_bit_count(params.exfield_characteristic()))
+//    {
+//        cout << "Reduced items too long. We will only use the first " << get_significant_bit_count(params.exfield_characteristic()) - 1 << " bits." << endl;
+//    }
+//    else
+//    {
+//        cout << "All bits of reduced items are used." << endl;
+//    }
+//
+//    Receiver receiver(params, MemoryPoolHandle::New(true));
+//    Sender sender(params, MemoryPoolHandle::New(true));
+//    sender.set_keys(receiver.public_key(), receiver.evaluation_keys());
+//    sender.set_secret_key(receiver.secret_key());  // This should not be used in real application. Here we use it for outputing noise budget.
+//
+//    stop_watch.set_time_point("Application preparation");
+//
+//    ifstream ifs("apsi.sender.db", ifstream::in | ifstream::binary); // Must use binary mode
+//    sender.load_db(ifs);
+//    ifs.close();
+//    stop_watch.set_time_point("Sender DB loaded");
+//
+//    vector<bool> intersection = receiver.query(vector<Item>{string("1"), string("f"), string("i"), string("c")}, sender);
+//
+//    cout << "Intersection result: ";
+//    cout << '[';
+//    for (int i = 0; i < intersection.size(); i++)
+//        cout << intersection[i] << ", ";
+//    cout << ']' << endl;
+//
+//    /* Try update database. */
+//    sender.delete_data(string("1")); // Item will be ignored if it doesn't exist in the database.
+//    sender.delete_data(string("f"));
+//    stop_watch.set_time_point("Delete done");
+//
+//    intersection = receiver.query(vector<Item>{string("1"), string("f"), string("i"), string("c")}, sender);
+//    stop_watch.set_time_point("Query done");
+//    cout << "Intersection result: ";
+//    cout << '[';
+//    for (int i = 0; i < intersection.size(); i++)
+//        cout << intersection[i] << ", ";
+//    cout << ']' << endl;
+//
+//    cout << stop_watch << endl;
+//}
+
+void example_fast_batching(oc::CLP& cmd, Channel& recvChl, Channel& sendChl)
+{
+	print_example_banner("Example: Fast batching");
+	stop_watch.time_points.clear();
+
+	/* Use generalized batching in integer mode. This requires using an ExField with f(x) = x and r = 1, which makes ExField becomes an integer field.
+	Then the generalized batching is essentially equivalent to SEAL's PolyCRTBuilder, which is slightly faster due to David Harvey's optimization of
+	NTT butterfly operation on integers.
+
+	However, in this case, we can only use short PSI items such that the reduced item length is smaller than bit length of 'p' in ExField (also the
+	plain modulus in SEAL). "Reduced item" refers to the permutation-based cuckoo hashing items.
+	*/
+
+	//PSIParams params(4, 4, 1, 13, 112, 3, 8);
+	//params.set_item_bit_length(32); // The effective item bit length will be limited by ExField's p.
+	//params.set_exfield_polymod(string("1x^1")); // f(x) = x
+	//params.set_exfield_characteristic(0x820001); // p = 8519681. NOTE: p=1 (mod 2n)
+	//params.set_log_poly_degree(13); /* n = 2^13 = 8192, in SEAL's poly modulus "x^n + 1". */
+	//params.set_coeff_mod_bit_count(189);  // SEAL param: when n = 8192, q has 189 or 226 bits.
+	//params.set_decomposition_bit_count(48);
+
+	cmd.setDefault("t", 8);
+	int numThreads = cmd.get<int>("t");
+	int bit_count = 20;
+	int log_table_size = 14;
+	int sender_set_size = 1 << 24;
+	int num_hash_func = 3;
+	int binning_sec_level = 40;
+	int num_splits = 256;
+	int bin_size = round_up_to(get_bin_size(1 << log_table_size, sender_set_size * num_hash_func, binning_sec_level), num_splits);
+	int window_size = 1;
+	auto oprf_type = OprfType::None;
+	auto cuckoo_mode = cuckoo::CuckooMode::Normal;
+
+	PSIParams params(numThreads, numThreads, 1, log_table_size, bin_size, window_size, num_splits, oprf_type);
+	params.set_item_bit_length(bit_count); // The effective item bit length will be limited by ExField's p.
+	params.set_exfield_polymod(string("1x^1")); // f(x) = x
+	params.set_exfield_characteristic(0x820001); // p = 8519681. NOTE: p=1 (mod 2n)
+	params.set_log_poly_degree(14); /* n = 2^14 = 16384, in SEAL's poly modulus "x^n + 1". */
+	params.set_coeff_mod_bit_count(226);  // SEAL param: when n = 16384, q has 189 or 226 bits.
+	params.set_decomposition_bit_count(60);
+	params.set_cuckoo_mode(cuckoo_mode);
+
+	params.validate();
+
+	//PSIParams params(1, 1, 1, 13, 80, 1, 16);
+	//params.set_item_bit_length(32); // The effective item bit length will be limited by ExField's p.
+	//params.set_exfield_polymod(string("1x^1")); // f(x) = x
+	//params.set_exfield_characteristic(0x820001); // p = 8519681. NOTE: p=1 (mod 2n)
+	//params.set_log_poly_degree(13); /* n = 2^14 = 16384, in SEAL's poly modulus "x^n + 1". */
+	//params.set_coeff_mod_bit_count(189);  // SEAL param: when n = 16384, q has 189 or 226 bits.
+	//params.set_decomposition_bit_count(60);
+	//params.validate();
+
+	//cout << "Reduced item bit length: " << params.reduced_item_bit_length() << endl;
+	//cout << "Bit length of p: " << get_significant_bit_count(params.exfield_characteristic()) << endl;
+
+
+
+	Receiver receiver(params, MemoryPoolHandle::New(true));
+	stop_watch.set_time_point("recv-cntr");
+	Sender sender(params, MemoryPoolHandle::New(true), cmd.isSet("dummy"));
+	stop_watch.set_time_point("send-cntr");
+
+
+	sender.set_keys(receiver.public_key(), receiver.evaluation_keys());
+	sender.set_secret_key(receiver.secret_key());  // This should not be used in real application. Here we use it for outputing noise budget.
+
+	auto actual_size = 4;// sender_set_size;
+
+	auto s1 = vector<Item>(actual_size);// { string("a"), string("b"), string("c"), string("d"), string("e"), string("f"), string("g"), string("h") };
+	for (int i = 0; i < s1.size(); ++i)
+		s1[i] = oc::mAesFixedKey.ecbEncBlock(oc::toBlock(i));
+
+	auto totalSize = 4;
+	auto intersectSize = 2;
+	auto rem = totalSize - intersectSize;
+	auto c1 = randSubset(s1, intersectSize);
+	c1.reserve(c1.size() + rem);
+	for (u64 i = 0; i < rem; ++i)
+		c1.emplace_back(oc::mAesFixedKey.ecbEncBlock(oc::toBlock(i + s1.size()) & toBlock(0, -1)));
+
+	stop_watch.set_time_point("Application preparation");
+	sender.load_db(s1);
+	stop_watch.set_time_point("Sender pre-processing");
+
+	auto thrd = std::thread([&]() {sender.query_session(sendChl); });
+	vector<bool> intersection = receiver.query(c1, recvChl);
+	thrd.join();
+
+
+	cout << "Intersection result: ";
+	bool correct = true;
+	for (int i = 0; i < intersection.size(); ++i)
+	{
+		if (intersection[i] != (i < intersectSize))
+		{
+			std::cout << i << " ";
+			correct = false;
+		}
+	}
+	std::cout << (correct ? "correct" : "incorrect") << std::endl;
+	//cout << '[';
+	//for (int i = 0; i < intersection.size(); i++)
+	//    cout << intersection[i] << ", ";
+	//cout << ']' << endl;
+
+
+	/* Test different update performance. */
+	/*vector<int> updates{1, 10, 30, 50, 70, 100};
+	random_device rd;
+	for (int i = 0; i < updates.size(); i++)
+	{
+		vector<Item> items;
+		for (int j = 0; j < updates[i]; j++)
+			items.emplace_back(to_string(rd()));
+		sender.add_data(items);
+		sender.offline_compute();
+
+		stop_watch.set_time_point(string("Add ") + to_string(updates[i]) + " records done");
+	}*/
+
+	cout << stop_watch << endl;
+}
+
+void example_slow_batching(oc::CLP& cmd, Channel& recvChl, Channel& sendChl)
+{
+	print_example_banner("Example: Slow batching");
+	stop_watch.time_points.clear();
+
+	/* Use generalized batching. */
+
+	//PSIParams params(1, 1, 1, 10, 448, 1, 32);
+	//params.set_item_bit_length(90); // We can handle very long items in the following ExField.
+	//params.set_exfield_polymod(string("1x^8 + 3"));
+	//params.set_exfield_characteristic(0xE801);
+	//params.set_log_poly_degree(13);
+	//params.set_coeff_mod_bit_count(189); 
+	//params.set_decomposition_bit_count(60);
+	//params.validate();
+	//PSIParams params(1, 1, 1, 9, 896, 1, 64);
+	//params.set_item_bit_length(90); // We can handle very long items in the following ExField.
+	//params.set_exfield_polymod(string("1x^8 + 7"));
+	//params.set_exfield_characteristic(0x3401);
+	//params.set_log_poly_degree(12);
+	//params.set_coeff_mod_bit_count(189); 
+	//params.set_decomposition_bit_count(60);
+	//params.validate();
+
+	//PSIParams params(1, 1, 1, 8, 1792, 1, 128);
+	//params.set_item_bit_length(90); // We can handle very long items in the following ExField.
+	//params.set_exfield_polymod(string("1x^8 + 7"));
+	//params.set_exfield_characteristic(0x3401);
+	//params.set_log_poly_degree(12);
+	//params.set_coeff_mod_bit_count(189); 
+	//params.set_decomposition_bit_count(60);
+	//params.validate();
+
+    cmd.setDefault("t", 8);
+    int numThreads = cmd.get<int>("t");
+    int log_table_size = 14;
+    int sender_set_size = 1 << 16;
+    int num_hash_func = 3;
+    int binning_sec_level = 30;
+    int num_splits = 8;
+    int bin_size = round_up_to(get_bin_size(1 << log_table_size, sender_set_size * num_hash_func, binning_sec_level), num_splits);
+    int window_size = 2;
+    auto oprf_type = OprfType::None;
+
+    cout << "Thread count: " << numThreads << endl;
+    cout << "Log table size: " << log_table_size << endl;
+    cout << "Sender set size: " << sender_set_size << endl;
+    cout << "Splits: " << num_splits << endl;
+    cout << "Bin size: " << bin_size << endl;
+    cout << "Binning security level: " << binning_sec_level << endl;
+    cout << "Window size: " << window_size << endl;
+
+    PSIParams params(numThreads, numThreads, 1, log_table_size, bin_size, window_size, num_splits, oprf_type);
+    params.set_item_bit_length(90); // We can handle very long items in the following ExField.
+    params.set_exfield_polymod(string("1x^8 + 3"));
+    params.set_exfield_characteristic(0xE801);
+    params.set_log_poly_degree(13);
+    params.set_coeff_mod_bit_count(189);
+    params.set_decomposition_bit_count(60);
+    params.validate();
+
+	//PSIParams params(1, 1, 1, 9, 7936, 1, 256);
+	//params.set_item_bit_length(90); // We can handle very long items in the following ExField.
+	//params.set_exfield_polymod(string("1x^8 + 7"));
+	//params.set_exfield_characteristic(0x3401);
+	//params.set_log_poly_degree(12);
+	//params.set_coeff_mod_bit_count(189);
+	//params.set_decomposition_bit_count(60);
+	//params.validate();
+
+	//PSIParams params(8, 8, 1, 10, 52736, 2, 256);
+	//params.set_item_bit_length(90); // We can handle very long items in the following ExField.
+	//params.set_exfield_polymod(string("1x^8 + 3"));
+	//params.set_exfield_characteristic(0xE801);
+	//params.set_log_poly_degree(13);
+	//params.set_coeff_mod_bit_count(189);
+	//params.set_decomposition_bit_count(60);
+	//params.validate();
+
+	//PSIParams params(2, 2, 1, 10, 13056, 2, 256);
+	//params.set_item_bit_length(90); // We can handle very long items in the following ExField.
+	//params.set_exfield_polymod(string("1x^8 + 3"));
+	//params.set_exfield_characteristic(0xE801);
+	//params.set_log_poly_degree(13);
+	//params.set_coeff_mod_bit_count(189);
+	//params.set_decomposition_bit_count(60);
+	//params.validate();
+
+
+	Receiver receiver(params, MemoryPoolHandle::New(true));
+	Sender sender(params, MemoryPoolHandle::New(true));
+	sender.set_keys(receiver.public_key(), receiver.evaluation_keys());
+	sender.set_secret_key(receiver.secret_key());  // This should not be used in real application. Here we use it for outputing noise budget.
+
+    auto actual_size = 1000;// sender_set_size;
+
+    auto s1 = vector<Item>(actual_size);// { string("a"), string("b"), string("c"), string("d"), string("e"), string("f"), string("g"), string("h") };
+    for (int i = 0; i < s1.size(); ++i)
+        s1[i][0] = i;
+
+    auto intersectSize = 100;
+    auto c1 = randSubset(s1, intersectSize);
+    c1.reserve(c1.size() + 100);
+    for (u64 i = 0; i < 100; ++i)
+        c1.emplace_back(i + s1.size());
+
+	stop_watch.set_time_point("Application preparation");
+	sender.load_db(s1);
+	stop_watch.set_time_point("Sender pre-processing");
+
+    auto thrd = std::thread([&]() {sender.query_session(sendChl); });
+    vector<bool> intersection = receiver.query(c1, recvChl);
+    thrd.join();
+
+    cout << "Intersection result: ";
+    bool correct = true;
+    for (int i = 0; i < intersection.size(); ++i)
+    {
+        if (intersection[i] != (i < intersectSize))
+        {
+            std::cout << i << " ";
+            correct = false;
+        }
+    }
+    std::cout << (correct ? "correct" : "incorrect") << std::endl;
+
+    //cout << "Intersection result: ";
+    //cout << '[';
+    //for (int i = 0; i < intersection.size(); i++)
+    //    cout << intersection[i] << ", ";
+    //cout << ']' << endl;
+
+	cout << stop_watch << endl;
+}
+//
+//void example_slow_vs_fast()
+//{
+//    print_example_banner("Example: Slow batching vs. Fast batching");
+//    stop_watch.time_points.clear();
+//
+//    /* The slow batching case. We are using an ExField with f(x) of degree higher than 1, which results in fewer batching slots and thus 
+//    potentially more batches to be processed. The following table size is 4096, number of batching slots is 512, hence we have 8 batches. 
+//    In exchange, we could handle very long items. */
+//    PSIParams params(8, 8, 1, 12, 128, 2, 8);
+//    params.set_item_bit_length(90); // We can handle very long items in the following ExField.
+//    params.set_exfield_polymod(string("1x^8 + 7"));  // f(x) = x^8 + 7
+//    params.set_exfield_characteristic(0x3401); // p = 13313
+//    params.set_log_poly_degree(12);
+//    params.set_coeff_mod_bit_count(116);  // SEAL param: when n = 4096, q has 116 bits.
+//    params.validate();
+//
+//    cout << "Reduced item bit length: " << params.reduced_item_bit_length() << endl;
+//    cout << "Bit length of p: " << get_significant_bit_count(params.exfield_characteristic()) << endl;
+//
+//    if (params.reduced_item_bit_length() > 
+//        (get_significant_bit_count(params.exfield_characteristic()) - 1) * (params.exfield_polymod().coeff_count() - 1))
+//    {
+//        cout << "Reduced items too long. We will only use the first " 
+//            << (get_significant_bit_count(params.exfield_characteristic()) - 1) * (params.exfield_polymod().coeff_count() - 1) << " bits." << endl;
+//    }
+//    else
+//    {
+//        cout << "All bits of reduced items are used." << endl;
+//    }
+//
+//    Receiver receiver(params, MemoryPoolHandle::New(true));
+//    Sender sender(params, MemoryPoolHandle::New(true));
+//    sender.set_keys(receiver.public_key(), receiver.evaluation_keys());
+//    sender.load_db(vector<Item>{string("a"), string("b"), string("c"), string("d"), string("e"), string("f"), string("g"), string("h")});
+//
+//    vector<bool> intersection = receiver.query(vector<Item>{string("1"), string("f"), string("i"), string("c")}, sender);
+//
+//    cout << "First Intersection result: ";
+//    cout << '[';
+//    for (int i = 0; i < intersection.size(); i++)
+//        cout << intersection[i] << ", ";
+//    cout << ']' << endl;
+//    stop_watch.set_time_point("PSI with slow batching done.");
+//    
+//    /* The fast batching case. The table size is 4096, and the batching slots are also 4096, hence we only have one batch. */
+//    PSIParams params2(8, 8, 1, 12, 128, 2, 8);
+//    params2.set_item_bit_length(90); // The effective item bit length will be limited by ExField's p.
+//    params2.set_exfield_polymod(string("1x^1")); // f(x) = x
+//    params2.set_exfield_characteristic(0xA001); // p = 40961. NOTE: p=1 (mod 2n)
+//    params2.set_log_poly_degree(12);
+//    params2.set_coeff_mod_bit_count(116);  // SEAL param: when n = 4096, q has 116 bits.
+//    params2.validate();
+//
+//    cout << "Reduced item bit length: " << params2.reduced_item_bit_length() << endl;
+//    cout << "Bit length of p: " << get_significant_bit_count(params2.exfield_characteristic()) << endl;
+//
+//    if (params2.reduced_item_bit_length() >= get_significant_bit_count(params2.exfield_characteristic()))
+//    {
+//        cout << "Reduced items too long. We will only use the first " << get_significant_bit_count(params2.exfield_characteristic()) - 1 << " bits." << endl;
+//    }
+//    else
+//    {
+//        cout << "All bits of reduced items are used." << endl;
+//    }
+//
+//    Receiver receiver2(params2, MemoryPoolHandle::New(true));
+//    Sender sender2(params2, MemoryPoolHandle::New(true));
+//    sender2.set_keys(receiver2.public_key(), receiver2.evaluation_keys());
+//    sender2.load_db(vector<Item>{string("a"), string("b"), string("c"), string("d"), string("e"), string("f"), string("g"), string("h")});
+//
+//    vector<bool> intersection2 = receiver2.query(vector<Item>{string("1"), string("f"), string("i"), string("c")}, sender2);
+//
+//    cout << "Second Intersection result: ";
+//    cout << '[';
+//    for (int i = 0; i < intersection2.size(); i++)
+//        cout << intersection2[i] << ", ";
+//    cout << ']' << endl;
+//    stop_watch.set_time_point("PSI with fast batching done.");
+//
+//    cout << stop_watch << endl;
+//}
+//
+//void example_remote()
+//{
+//    print_example_banner("Example: Remote");
+//    stop_watch.time_points.clear();
+//
+//    /* sender total threads (8), sender session threads (4), receiver threads (1)
+//    table size (2^8=256), sender bin size (32), window size (2), splits (4). */
+//    PSIParams params(8, 4, 1, 8, 32, 2, 4);
+//
+//    /*
+//    Item's bit length. In this example, we will only consider 32 bits of input items.
+//    If we use Item's string or pointer constructor, it means we only consider the first 32 bits of its hash;
+//    If we use Item's integer constructor, it means we only consider the first 32 bits of the integer.
+//    */
+//    params.set_item_bit_length(32);
+//
+//    params.set_decomposition_bit_count(2);
+//
+//    /* n = 2^11 = 2048, in SEAL's poly modulus "x^n + 1". */
+//    params.set_log_poly_degree(11);
+//
+//    /* The prime p in ExField. It is also the plain modulus in SEAL. */
+//    params.set_exfield_characteristic(0x101);
+//
+//    /* f(x) in ExField. It determines the generalized batching slots. */
+//    params.set_exfield_polymod(string("1x^16 + 3"));
+//
+//    /* SEAL's coefficient modulus q: when n = 2048, q has 60 bits. */
+//    params.set_coeff_mod_bit_count(60);
+//
+//    params.validate();
+//
+//    Receiver receiver(params, MemoryPoolHandle::New(true));
+//
+//    vector<bool> intersection = receiver.query(vector<Item>{string("1"), string("f"), string("i"), string("c")}, "127.0.0.1", params.apsi_port());
+//    stop_watch.set_time_point("Query done");
+//    cout << "Intersection result: ";
+//    cout << '[';
+//    for (int i = 0; i < intersection.size(); i++)
+//        cout << intersection[i] << ", ";
+//    cout << ']' << endl;
+//
+//    cout << stop_watch << endl;
+//}
+//
+//void example_remote_multiple()
+//{
+//    print_example_banner("Example: Remote multiple");
+//    stop_watch.time_points.clear();
+//
+//    /* sender total threads (8), sender session threads (4), receiver threads (1)
+//    table size (2^8=256), sender bin size (32), window size (2), splits (4). */
+//    PSIParams params(8, 4, 1, 8, 32, 2, 4);
+//
+//    /*
+//    Item's bit length. In this example, we will only consider 32 bits of input items.
+//    If we use Item's string or pointer constructor, it means we only consider the first 32 bits of its hash;
+//    If we use Item's integer constructor, it means we only consider the first 32 bits of the integer.
+//    */
+//    params.set_item_bit_length(32);
+//
+//    params.set_decomposition_bit_count(2);
+//
+//    /* n = 2^11 = 2048, in SEAL's poly modulus "x^n + 1". */
+//    params.set_log_poly_degree(11);
+//
+//    /* The prime p in ExField. It is also the plain modulus in SEAL. */
+//    params.set_exfield_characteristic(0x101);
+//
+//    /* f(x) in ExField. It determines the generalized batching slots. */
+//    params.set_exfield_polymod(string("1x^16 + 3"));
+//
+//    /* SEAL's coefficient modulus q: when n = 2048, q has 60 bits. */
+//    params.set_coeff_mod_bit_count(60);
+//
+//    params.validate();
+//
+//    mutex mtx;
+//
+//    auto receiver_connection = [&](int id)
+//    {
+//        Receiver receiver(params, MemoryPoolHandle::New(true));
+//        stop_watch.set_time_point("[Receiver " + to_string(id) + "] Initialization done");
+//
+//        vector<bool> intersection = receiver.query(vector<Item>{string("1"), string("f"), string("i"), string("c")}, "127.0.0.1", params.apsi_port());
+//        stop_watch.set_time_point("[Receiver " + to_string(id) + "] Query done");
+//        mtx.lock();
+//        cout << "[Receiver " << id << "] Intersection result: ";
+//        cout << '[';
+//        for (int i = 0; i < intersection.size(); i++)
+//            cout << intersection[i] << ", ";
+//        cout << ']' << endl;
+//        mtx.unlock();
+//    };
+//
+//    int receiver_count = 3;
+//    vector<thread> receiver_pool;
+//    for (int i = 0; i < receiver_count; i++)
+//    {
+//        receiver_pool.emplace_back(receiver_connection, i);
+//    }
+//
+//    for (int i = 0; i < receiver_count; i++)
+//        receiver_pool[i].join();
+//
+//    cout << stop_watch << endl;
+//}
+
+void print_example_banner(string title)
+{
+	if (!title.empty())
+	{
+		size_t title_length = title.length();
+		size_t banner_length = title_length + 2 + 2 * 10;
+		string banner_top(banner_length, '*');
+		string banner_middle = string(10, '*') + " " + title + " " + string(10, '*');
+
+		cout << endl
+			<< banner_top << endl
+			<< banner_middle << endl
+			<< banner_top << endl
+			<< endl;
+	}
 }