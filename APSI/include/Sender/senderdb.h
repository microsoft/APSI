#pragma once

#include "item.h"
#include "psiparams.h"
#include "cuckoo.h"
#include "seal/util/exfield.h"
#include "seal/util/exfieldpolycrt.h"
#include "seal/evaluator.h"
#include "seal/util/exring.h"
#include "seal/util/exringpolycrt.h"
#include "senderthreadcontext.h"
#include "cryptoTools/Common/Matrix.h"
#include "cryptoTools/Crypto/PRNG.h"
namespace apsi
{
	namespace sender
	{
		class SenderDB
		{
		public:
			SenderDB(const PSIParams &params, std::shared_ptr<seal::util::ExField> ex_field, bool dummy_init);

			/**
			Clears sender's database and set all entries to sender's null item.
			*/
			void clear_db();

			/**
			Resets the flags for precomputed results to make them stale.
			*/
			//void reset_precomputation()
			//{
			//    for (int i = 0; i < params_.number_of_splits(); i++)
			//        for (int j = 0; j < params_.number_of_batches(); j++)
			//            symm_polys_stale_[i][j] = true;
			//}

			/**
			Generates random indices for randomly permute sender items in each bin. 
			*/
			//void shuffle();

			/**
			Sets the sender's database by hashing the data items with all hash functions.
			*/
			void set_data(const std::vector<Item> &data);

			/**
			Adds the data items to sender's database.
			*/
			void add_data(const std::vector<Item> &data);

			/**
			Adds one item to sender's database.
			*/
			void add_data(const Item &item);

			/**
			Deletes the data items in the sender's database. Items are ignored if they don't exist in the database.
			*/
			void delete_data(const std::vector<Item> &data);

			/**
			Deletes one item in sender's database. The item is ignored if it doesn't exist in the database.
			*/
			void delete_data(const Item &item);

			/**
			Computes the symmetric polynomials for the specified split in sender's database.
			One symmetric polynomial is computed for one sub-bin (because a bin is separated into splits).
			Input sub-bin: (a_1, a_2, ..., a_n)
			Output polynomial terms: (1, \sum_i a_i, \sum_{i,j} a_i*a_j, ...).
			*/
			std::vector<std::vector<seal::util::ExFieldElement>>& symmetric_polys(int splitIndex, SenderThreadContext &context);

			/**
			Computes the symmetric polynomials for the specified split and the specified batch in sender's database.
			One symmetric polynomial is computed for one sub-bin (because a bin is separated into splits).
			Input sub-bin: (a_1, a_2, ..., a_n)
			Output polynomial terms: (1, \sum_i a_i, \sum_{i,j} a_i*a_j, ...).
			*/
			void symmetric_polys(int split, int batch, SenderThreadContext &context, oc::MatrixView<seal::util::ExFieldElement> symm_block);

			/**
			Computes the randomized symmetric polynomials for the specified split in sender's database. Basically, it multiplies each term in a
			symmetric polynomial with the same random number. Different symmetric polynomials are multiplied with different random numbers.

			@see symmetric_polys for computing symmetric polynomials.
			*/
			std::vector<std::vector<seal::util::ExFieldElement>>& randomized_symmetric_polys(int splitIndex, SenderThreadContext &context);

			/**
			Computes the randomized symmetric polynomials for the specified split and the specified batch in sender's database. Basically, it
			multiplies each term in a symmetric polynomial with the same random number. Different symmetric polynomials are multiplied with 
			different random numbers.

			@see symmetric_polys for computing symmetric polynomials.
			*/
			void randomized_symmetric_polys(int split, int batch, SenderThreadContext &context, oc::MatrixView<seal::util::ExFieldElement>symm_block);

			/**
			Batches the randomized symmetric polynonmials for the specified split in sender's database.

			@see randomized_symmetric_polys for computing randomized symmetric polynomials.
			*/
			std::vector<std::vector<seal::Plaintext>>& batched_randomized_symmetric_polys(
				int split, SenderThreadContext &context);

			/**
			Batches the randomized symmetric polynonmials for the specified split and the specified batch in sender's database.

			@see randomized_symmetric_polys for computing randomized symmetric polynomials.
			*/
			void batched_randomized_symmetric_polys(SenderThreadContext &context);

			const oc::Matrix<Item>& simple_hashing_db2() const
			{
				return simple_hashing_db2_;
			}

			void save(std::ostream &stream) const;

			void load(std::istream &stream);

			//std::vector<std::vector<std::vector<seal::Plaintext>>> &batch_random_symm_polys()
			std::vector<seal::Plaintext> &batch_random_symm_polys()
			{
				return batch_random_symm_polys_;
			}

			bool dummy_init_ = false;

		private:

			PSIParams params_;

<<<<<<< HEAD
			/* Null value for sender: 00..0011..11. The number of 1 is itemL.
			(Note: Null value for receiver is: 00..0010..00, with 1 on the itemL-th position.)
			*/
			Item sender_null_item_;
=======
			cuckoo::PermutationBasedCuckoo::Encoder encoder_;
			int encoding_bit_length_;

			/* Null value for sender: 00..0011..11. The number of 1 is itemL.
            (Note: Null value for receiver is: 00..0010..00, with 1 on the itemL-th position.)
            */
            Item sender_null_item_;
>>>>>>> 48b43f52

			/* The ExField encoding of the sender null value. */
			seal::util::ExFieldElement null_element_, neg_null_element_;

<<<<<<< HEAD
			cuckoo::PermutationBasedCuckoo cuckoo_;
=======
>>>>>>> 48b43f52

			std::shared_ptr<seal::util::ExField> global_ex_field_;

			/* B x m, where B is sender's bin size, m is table size.
			This is actually a rotated view of the DB. We store it in this
			view so that multi-threading is more efficient for accessing data, 
			i.e., one thread will take care of several continuous complete rows. */
			oc::Matrix<Item> simple_hashing_db2_;

			std::unique_ptr<std::atomic_bool[]>  simple_hashing_db_has_item_;

			/* Thread safe function to insert an item into the bin 
			 index by cockooIndex. The PRNG and be any PRNG.  */
			int aquire_bin_location(int cockooIndex, oc::PRNG& prng);
			
			/* Returns true if the position'th slot within the bin at cockooIndex 
			 currently has an item. */
			bool has_item(int cockooIndex, int position);

			/* m x B, where m is table size, B is sender's bin size. Keep in this view
			so that we can conveniently shuffle each row (bin) using STL. */
			//oc::Matrix<int> shuffle_index2_;

			/* size m vector, where m is the table size. Each value is an incremental counter for the 
			corresponding bin in shuffle_index_. It points to the next value to be taken from shuffle_index_
			in the corresponding bin. */
			std::vector<int> next_locs_;
			//std::unique_ptr<std::atomic_bool[]> cuckoo_location_lock_;
			/* B x m, the corresponding ExField version of the DB. Refer to simple_hashing_db_. */
			/*std::vector<std::vector<seal::util::ExFieldElement>> exfield_db_;
			seal::util::Pointer exfield_db_backing_;*/

			/* Symmetric polynomial terms. 
			#splits x m x (split_size + 1). In fact, B = #splits x split_size. The table is 
			essentially split into '#splits' parts, and we add an extra row for each part to
			store the coefficient '1' of the highest degree terms in the symmetric polynomials. */
			/*std::vector<std::vector<std::vector<seal::util::ExFieldElement>>> symm_polys_;
			seal::util::Pointer symm_polys_backing_;*/

			/* Randomized symmetric polynomial terms.
			#splits x m x (split_size + 1). In fact, B = #splits x split_size. The table is
			essentially split into '#splits' parts, and we add an extra row for each part to
			store the coefficient '1' of the highest degree terms in the symmetric polynomials.
			*/
			/*std::vector<std::vector<std::vector<seal::util::ExFieldElement>>> random_symm_polys_;
			seal::util::Pointer random_symm_polys_backing_;*/
			
			/* Batched randomized symmetric polynomial terms.
			#splits x #batches x (split_size + 1). In fact, B = #splits x split_size. The table is
			essentially split into '#splits x #batches' blocks. Each block is related with a split
			and a batch.
			*/
			std::vector<seal::Plaintext> batch_random_symm_polys_;

			/*
			#splits x #batches. Flags indicating whether the blocks need to be re-computed or not.
			*/
			//std::vector<std::vector<char>> symm_polys_stale_;

			oc::PRNG prng_;
		};
	}
}<|MERGE_RESOLUTION|>--- conflicted
+++ resolved
@@ -134,12 +134,6 @@
 
 			PSIParams params_;
 
-<<<<<<< HEAD
-			/* Null value for sender: 00..0011..11. The number of 1 is itemL.
-			(Note: Null value for receiver is: 00..0010..00, with 1 on the itemL-th position.)
-			*/
-			Item sender_null_item_;
-=======
 			cuckoo::PermutationBasedCuckoo::Encoder encoder_;
 			int encoding_bit_length_;
 
@@ -147,15 +141,10 @@
             (Note: Null value for receiver is: 00..0010..00, with 1 on the itemL-th position.)
             */
             Item sender_null_item_;
->>>>>>> 48b43f52
 
 			/* The ExField encoding of the sender null value. */
 			seal::util::ExFieldElement null_element_, neg_null_element_;
 
-<<<<<<< HEAD
-			cuckoo::PermutationBasedCuckoo cuckoo_;
-=======
->>>>>>> 48b43f52
 
 			std::shared_ptr<seal::util::ExField> global_ex_field_;
 
