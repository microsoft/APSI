#pragma once

#include <map>
#include <memory>
#include "seal/biguint.h"
#include "seal/bigpolyarray.h"
#include "seal/encryptor.h"
#include "seal/decryptor.h"
#include "seal/util/exfieldpolycrt.h"
#include "seal/publickey.h"
#include "seal/secretkey.h"
#include "seal/evaluationkeys.h"
#include "seal/polycrt.h"
#include "item.h"
#include "psiparams.h"
#include "cuckoo.h"
//#include "Sender/sender.h"
#include "cryptoTools/Network/Channel.h"

namespace apsi
{
    namespace receiver
    {
        class Receiver
        {
        public:
            Receiver(const PSIParams &params, const seal::MemoryPoolHandle &pool = seal::MemoryPoolHandle::Global());

            /**
            Sends a query to the remote sender, and get the intersection result. The query is a vector of items, and the result
            is a same-size vector of bool values. If an item is in the intersection, the corresponding bool value is true on the
            same position in the result vector .
            */
            std::vector<bool> query(std::vector<Item> &items, oc::Channel& chl);

            /**
            Preprocesses the PSI items. Returns the powr map of the items, and the indices of them in the hash table.
            */
            std::pair<
                std::map<uint64_t, std::vector<seal::Ciphertext>>, 
				std::unique_ptr<cuckoo::CuckooInterface>
            > preprocess(std::vector<Item> &items, oc::Channel& channel);

            void send(const std::map<uint64_t, std::vector<seal::Ciphertext>> &query_data, oc::Channel &channel);

            /**
            Hash all items in the input vector into a cuckoo hashing table.
            */
            std::unique_ptr<cuckoo::CuckooInterface> cuckoo_hashing(const std::vector<Item> &items);

            /**
            Returns a map: table index -> input index.
            */
            std::vector<int> cuckoo_indices(const std::vector<Item> &items, cuckoo::CuckooInterface &cuckoo);

            /**
            Encodes items in the cuckoo hashing table into ExField elements.
            */
            void exfield_encoding(
<<<<<<< HEAD
                const cuckoo::PermutationBasedCuckoo &cuckoo_,
                std::vector<seal::util::ExFieldElement>& ret,
                seal::util::Pointer& data);
=======
				cuckoo::CuckooInterface &cuckoo_,
				std::vector<seal::util::ExFieldElement>& ret,
				seal::util::Pointer& data);
>>>>>>> 48b43f52

            /**
            Generates powers y^k, where y is an element in the input vector, k = i*2^{jw}, (i = 1, 2, ..., 2^w - 1), 
            (j = 0, 1, ..., bound - 1), (w is the window size in PSIParams), (bound is the number of segments when 
            we break the bits of sender's split_size into segment of window size).
            The return result is a map from k to y^k.
            */
            void generate_powers(const std::vector<seal::util::ExFieldElement> &exfield_items,
                std::map<uint64_t, std::vector<seal::util::ExFieldElement> >& ret,
                std::list<seal::util::Pointer>& data);

            /**
            Encrypts every vector of elements in the input map to a corresponding vector of SEAL Ciphertext, using generalized batching. The number of 
            ciphertexts in a vector depends on the slot count in generalized batching. For example, if an input vector has size 1024, the slot count 
            is 256, then there are 1024/256 = 4 ciphertext in the Ciphertext vector.
            */
            std::map<uint64_t, std::vector<seal::Ciphertext>> encrypt(std::map<uint64_t, std::vector<seal::util::ExFieldElement>> &input);

            /**
            Encrypts a vector of elements to a corresponding vector of SEAL Ciphertext, using generalized batching. The number of
            ciphertexts in the vector depends on the slot count in generalized batching. For example, if an input vector has size 1024, 
            the slot count is 256, then there are 1024/256 = 4 ciphertext in the Ciphertext vector.
            */
            std::vector<seal::Ciphertext> encrypt(const std::vector<seal::util::ExFieldElement> &input);

            /**
            Stream decryption of ciphers from the sender. Ciphertext will be acquired from the sender in a streaming fashion one by one in
            this function.

            One ciphertext will be decrypted into multiple elements. For example, if the slot count in generalized batching is 256, then a
            ciphertext is decrypted into 256 elements.

            @result Matrix of size (#splits x table_size_ceiling). Here table_size_ceiling is defined as (#batches x batch_size), which might be
                    larger than table_size.
            */
            void stream_decrypt(
                oc::Channel &channel, 
                std::vector<std::vector<seal::util::ExFieldElement>> &result,
                seal::util::Pointer& backing);

            /**
            Stream decryption of ciphers from the sender. Ciphertext will be acquired from the sender in a streaming fashion one by one in
            this function.

            @param[out] result Plaintext matrix of size (#splits x #batches).
            */
<<<<<<< HEAD
            void stream_decrypt(oc::Channel &channel, std::vector<std::vector<seal::Plaintext>> &result);

            /**
            Decrypts a vector of SEAL Ciphertext to a vector of ExField elements, using generalized un-batching. One ciphertext will be 
            decrypted into multiple elements. For example, if the slot count in generalized batching is 256, then a ciphertext is decrypted
            into 256 elements. The return result is a concatenation of decrypted elements from all ciphertext in the input vector.
            */
      //     void decrypt(const std::vector<seal::Ciphertext> &ciphers,
               //std::vector<seal::util::ExFieldElement>& result,
               //seal::util::Pointer& backing);

            /**
            Decrypts a SEAL Ciphertext to a batch of ExField elements, using generalized un-batching. One ciphertext will be
            decrypted into multiple elements. For example, if the slot count in generalized batching is 256, then a ciphertext is decrypted
            into 256 elements.
=======
            // void stream_decrypt(oc::Channel &channel, std::vector<std::vector<seal::Plaintext>> &result);
>>>>>>> 48b43f52


            /**
            Decrypts a SEAL Ciphertext to a Plaintext.

            @param[out] plain The plaintext to hold the decrypted data.
            */
            void decrypt(const seal::Ciphertext &cipher, seal::Plaintext &plain);

            /**
            Decomposes a SEAL plaintext to a batch of ExField elements, using generalized un-batching. One plaintext will be
            decomposed into multiple elements. For example, if the slot count in generalized batching is 256, then a plaintext is decomposed
            into 256 elements.

            @param[out] batch The vector to hold the decomposed elements. It is assumed to be pre-allocated with appropriate size.
            */
            //void decompose(const seal::Plaintext &plain, std::vector<seal::util::ExFieldElement> &batch);


            std::shared_ptr<seal::util::ExField> ex_field() const
            {
                return ex_field_;
            }

            std::shared_ptr<seal::util::ExFieldPolyCRTBuilder> ex_builder() const
            {
                return exfieldpolycrtbuilder_;
            }

            const seal::PublicKey& public_key() const
            {
                return public_key_;
            }

            const seal::EvaluationKeys& evaluation_keys() const
            {
                return evaluation_keys_;
            }

            const seal::SecretKey& secret_key() const
            {
                return secret_key_;
            }

            //void clear_memory_backing()
            //{
            //    memory_backing_.clear();
            //}

        private:
            void initialize();

            PSIParams params_;

            seal::MemoryPoolHandle pool_;
            
            std::shared_ptr<seal::util::ExField> ex_field_;

            seal::PublicKey public_key_;

            std::unique_ptr<seal::Encryptor> encryptor_;

            seal::SecretKey secret_key_;

            std::unique_ptr<seal::Decryptor> decryptor_;

            seal::EvaluationKeys evaluation_keys_;

            std::shared_ptr<seal::util::ExFieldPolyCRTBuilder> exfieldpolycrtbuilder_;

            std::unique_ptr<seal::PolyCRTBuilder> polycrtbuilder_;


            /* Pointers to temporary memory allocated during execution of queries. */
            //std::vector<seal::util::Pointer> memory_backing_;


        };

    }
}<|MERGE_RESOLUTION|>--- conflicted
+++ resolved
@@ -57,15 +57,9 @@
             Encodes items in the cuckoo hashing table into ExField elements.
             */
             void exfield_encoding(
-<<<<<<< HEAD
-                const cuckoo::PermutationBasedCuckoo &cuckoo_,
-                std::vector<seal::util::ExFieldElement>& ret,
-                seal::util::Pointer& data);
-=======
 				cuckoo::CuckooInterface &cuckoo_,
 				std::vector<seal::util::ExFieldElement>& ret,
 				seal::util::Pointer& data);
->>>>>>> 48b43f52
 
             /**
             Generates powers y^k, where y is an element in the input vector, k = i*2^{jw}, (i = 1, 2, ..., 2^w - 1), 
@@ -112,25 +106,7 @@
 
             @param[out] result Plaintext matrix of size (#splits x #batches).
             */
-<<<<<<< HEAD
-            void stream_decrypt(oc::Channel &channel, std::vector<std::vector<seal::Plaintext>> &result);
-
-            /**
-            Decrypts a vector of SEAL Ciphertext to a vector of ExField elements, using generalized un-batching. One ciphertext will be 
-            decrypted into multiple elements. For example, if the slot count in generalized batching is 256, then a ciphertext is decrypted
-            into 256 elements. The return result is a concatenation of decrypted elements from all ciphertext in the input vector.
-            */
-      //     void decrypt(const std::vector<seal::Ciphertext> &ciphers,
-               //std::vector<seal::util::ExFieldElement>& result,
-               //seal::util::Pointer& backing);
-
-            /**
-            Decrypts a SEAL Ciphertext to a batch of ExField elements, using generalized un-batching. One ciphertext will be
-            decrypted into multiple elements. For example, if the slot count in generalized batching is 256, then a ciphertext is decrypted
-            into 256 elements.
-=======
             // void stream_decrypt(oc::Channel &channel, std::vector<std::vector<seal::Plaintext>> &result);
->>>>>>> 48b43f52
 
 
             /**
