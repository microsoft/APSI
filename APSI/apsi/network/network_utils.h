--- conflicted
+++ resolved
@@ -32,15 +32,9 @@
 
     void receive_compressed_ciphertext(const CiphertextCompressor &compressor, std::vector<seal::Ciphertext> &ciphers, apsi::network::Channel &channel);
 
-<<<<<<< HEAD
-	void send_relinkeys(const seal::RelinKeys &keys, oc::Channel &channel);
+    void send_relinkeys(const seal::RelinKeys &keys, oc::Channel &channel);
 
-	void receive_relinkeys(seal::RelinKeys &keys, oc::Channel &channel);
-=======
-    void send_evalkeys(const seal::EvaluationKeys &keys, apsi::network::Channel &channel);
-
-    void receive_evalkeys(seal::EvaluationKeys &keys, apsi::network::Channel &channel);
->>>>>>> 7c0646a3
+    void receive_relinkeys(seal::RelinKeys &keys, oc::Channel &channel);
 
     void send_pubkey(const seal::PublicKey &pubkey, apsi::network::Channel &channel);
 
