--- conflicted
+++ resolved
@@ -715,61 +715,10 @@
             //std::unordered_set<u64> key_set;
             //key_set.reserve(items_per_split_);
 
-<<<<<<< HEAD
             for (pos.batch_offset = 0; pos.batch_offset < items_per_batch_; ++pos.batch_offset)
             {
                 //FFieldArray x(ex_batch_encoder->field(pos.batch_offset), items_per_split_);
                 //FFieldArray y(ex_batch_encoder->field(pos.batch_offset), items_per_split_);
-=======
-                    FFieldArray& x = cache.x_temp[pos.batch_offset];
-                    FFieldArray& y = cache.y_temp[pos.batch_offset];
-                    //std::vector<u8> temp_vec2(value_byte_length_);
-
-
-                    int size = 0;
-                    for (pos.split_offset = 0; pos.split_offset < items_per_split_; ++pos.split_offset)
-                    {
-                        if (has_item(pos))
-                        {
-                            auto& key_item = get_key(pos);
-                            temp.encode(gsl::span<u64>{key_item.value_}, params.get_label_bit_count());
-                            x.set(size, temp);
-
-                            auto src = get_label(pos);
-                            temp.encode(gsl::span<u8>{src, value_byte_length_}, params.get_label_bit_count());
-                            y.set(size, temp);
-
-                            //if (key_item.data()[0] < 25)
-                            //{
-                            //        std::cout << "lbl {";
-                            //        for (u64 i = 0; i < value_byte_length_; ++i)
-                            //            std::cout << ' ' << std::setw(2) << std::setfill('0') << std::hex
-                            //            << int(src[i]);
-                            //        std::cout << "\}\nkey {";
-                            //        auto d = (u8*)&key_item;
-                            //        for (u64 i = 0; i < 16; ++i)
-                            //            std::cout << ' ' << std::setw(2) << std::setfill('0') << std::hex 
-                            //            << int(d[i]);
-                            //        std::cout << "}\n";
-                            //}
-
-                            //temp.decode(span<u8>{temp_vec2}, params.get_label_bit_count());
-                            //if (memcmp(src, temp_vec2.data(), value_byte_length_))
-                            //{
-                            //    std::cout << "exp {";
-                            //    for (u64 i = 0; i < temp_vec2.size(); ++i)
-                            //        std::cout << ' ' << std::setw(2) << std::setfill('0') << std::hex << int(src[i]);
-                            //    std::cout << "\}\nact {";
-                            //    for (u64 i = 0; i < temp_vec2.size(); ++i)
-                            //        std::cout << ' ' << std::setw(2) << std::setfill('0') << std::hex << int(temp_vec2[i]);
-                            //    std::cout << "}\n";
-                            //}
-                                //throw std::runtime_error("");
-
-                            ++size;
-                        }
-                    }
->>>>>>> 7c0646a3
 
                 FFieldElt temp(ex_batch_encoder->field(pos.batch_offset));
 
@@ -784,13 +733,12 @@
                 {
                     if (has_item(pos))
                     {
-<<<<<<< HEAD
                         auto& key_item = get_key(pos);
-                        temp.encode(span<u64>{key_item.value_}, params.get_label_bit_count());
+                        temp.encode(gsl::span<u64>{key_item.value_}, params.get_label_bit_count());
                         x.set(size, temp);
 
                         auto src = get_label(pos);
-                        temp.encode(span<u8>{src, value_byte_length_}, params.get_label_bit_count());
+                        temp.encode(gsl::span<u8>{src, value_byte_length_}, params.get_label_bit_count());
                         y.set(size, temp);
 
                         //if (key_item.data()[0] < 25)
@@ -822,46 +770,13 @@
 
                         ++size;
                     }
-=======
-                        if (cache.temp_vec[0] >= mod)
-                        {
-                            std::cout << cache.temp_vec[0] << " >= " << mod;
-                            throw std::runtime_error("");
-                        }
-
-                        if (cache.key_set.find(cache.temp_vec[0]) == cache.key_set.end())
-                        {
-                            temp.encode(gsl::span<u64>{cache.temp_vec}, params.get_label_bit_count());
-
-                            x.set(size, temp);
-                            y.set(size, temp);
-                            ++size;
-                        }
-
-                        ++cache.temp_vec[0];
-                    }
-
-
-                    ffield_newton_interpolate_poly(
-                        x, y,
-                        // We don't use the cache for divided differences.
-                        // cache.div_diff_temp[pos.batch_offset],
-                        cache.coeff_temp[pos.batch_offset]);
->>>>>>> 7c0646a3
                 }
 
                 // pad the points to have max degree (split_size)
                 // with (x,x) points where x is unique.
                 cache.key_set.clear();
 
-<<<<<<< HEAD
                 for (int i = 0; i < size; ++i)
-=======
-                // We assume there are all the same
-                auto degree = th_context.exfield()[0]->d();
-                FFieldArray temp_array(ex_batch_encoder->create_array());
-                for (int s = 0; s < items_per_split_; s++)
->>>>>>> 7c0646a3
                 {
                     auto r = cache.key_set.emplace(x.get_coeff_of(i, 0));
                 }
@@ -888,7 +803,7 @@
 
                     if (cache.key_set.find(cache.temp_vec[0]) == cache.key_set.end())
                     {
-                        temp.encode(span<u64>{cache.temp_vec}, params.get_label_bit_count());
+                        temp.encode(gsl::span<u64>{cache.temp_vec}, params.get_label_bit_count());
 
                         x.set(size, temp);
                         y.set(size, temp);
@@ -897,10 +812,6 @@
 
                     ++cache.temp_vec[0];
                 }
-
-                //coeffs.emplace_back(ex_batch_encoder->field(pos.batch_offset), items_per_split_);
-
-                //ffield_newton_interpolate_poly(x, y, coeffs.back());
 
 
                 ffield_newton_interpolate_poly(
@@ -908,19 +819,13 @@
                     // We don't use the cache for divided differences.
                     // cache.div_diff_temp[pos.batch_offset],
                     cache.coeff_temp[pos.batch_offset]);
-
-                //test_interp_poly(x, y, 
-                //    cache.coeff_temp[pos.batch_offset], 
-                //    trueSize,
-                //    params.get_label_bit_count());
             }
 
             batched_label_coeffs_.resize(items_per_split_);
 
-            /// We assume there are all the same
+            // We assume there are all the same
             auto degree = th_context.exfield()[0]->d();
             FFieldArray temp_array(ex_batch_encoder->create_array());
-            //FFieldElt elem(context.exfield());
             for (int s = 0; s < items_per_split_; s++)
             {
                 Plaintext &batched_coeff = batched_label_coeffs_[s];
