--- conflicted
+++ resolved
@@ -12,7 +12,6 @@
 
 namespace apsi
 {
-<<<<<<< HEAD
 	namespace sender
 	{
 		Sender::Sender(const PSIParams &params, const MemoryPoolHandle &pool, bool dummy_init)
@@ -26,11 +25,11 @@
 			initialize();
 		}
 
-		void Sender::initialize()
-		{
-			enc_params_.set_poly_modulus("1x^" + to_string(params_.poly_degree()) + " + 1");
-			enc_params_.set_coeff_moduli(params_.coeff_modulus());
-			enc_params_.set_plain_modulus(ex_field_->coeff_modulus()); // Assume the prime 'p' is always smaller than 64 bits.
+        void Sender::initialize()
+        {
+            enc_params_.set_poly_modulus("1x^" + to_string(params_.poly_degree()) + " + 1");
+            enc_params_.set_coeff_modulus(params_.coeff_modulus());
+            enc_params_.set_plain_modulus(ex_field_->coeff_modulus()); // Assume the prime 'p' is always smaller than 64 bits.
 
 			seal_context_.reset(new SEALContext(enc_params_));
 			local_session_.reset(new SenderSessionContext(seal_context_, params_.sender_total_thread_count()));
@@ -345,317 +344,4 @@
 			available_thread_contexts_.push_back(idx);
 		}
 	}
-=======
-    namespace sender
-    {
-        Sender::Sender(const PSIParams &params, const MemoryPoolHandle &pool)
-            :params_(params),
-            pool_(pool),
-            ex_field_(ExField::Acquire(params.exfield_characteristic(), params.exfield_polymod(), pool)),
-            sender_db_(params, ex_field_),
-            thread_contexts_(params.sender_total_thread_count()),
-            ios_(new BoostIOService(0)),
-            stopped_(false)
-        {
-            initialize();
-        }
-
-        void Sender::initialize()
-        {
-            enc_params_.set_poly_modulus("1x^" + to_string(params_.poly_degree()) + " + 1");
-            enc_params_.set_coeff_modulus(params_.coeff_modulus());
-            enc_params_.set_plain_modulus(ex_field_->coeff_modulus()); // Assume the prime 'p' is always smaller than 64 bits.
-
-            seal_context_.reset(new SEALContext(enc_params_));
-            local_session_.reset(new SenderSessionContext(seal_context_, params_.sender_total_thread_count()));
-
-            ex_field_->init_frob_table();
-            const BigPoly poly_mod(ex_field_->coeff_count(), ex_field_->coeff_uint64_count() * bits_per_uint64, 
-                const_cast<uint64_t*>(ex_field_->poly_modulus().get()));
-
-            /* Set local exfields for multithreaded efficient use of memory pools. */
-            for (int i = 0; i < params_.sender_total_thread_count(); i++)
-            {
-                auto local_mph = MemoryPoolHandle::New(false);
-                available_thread_contexts_.push_back(i);
-                
-                thread_contexts_[i].set_id(i);
-
-                thread_contexts_[i].set_exfield(ExField::Acquire(ex_field_->characteristic(),
-                    poly_mod, local_mph));
-                thread_contexts_[i].exfield()->set_frob_table(ex_field_->frobe_table());
-
-                if(seal_context_->get_qualifiers().enable_batching)
-                    thread_contexts_[i].set_builder(make_shared<PolyCRTBuilder>(*seal_context_, local_mph));
-
-                thread_contexts_[i].set_exbuilder(make_shared<ExFieldPolyCRTBuilder>(thread_contexts_[i].exfield(), params_.log_poly_degree()));
-
-            }
-
-            apsi_endpoint_.reset(new BoostEndpoint(*ios_, "0.0.0.0", params_.apsi_port(), true, params_.apsi_endpoint()));
-        }
-
-        Sender::~Sender()
-        {
-            apsi_endpoint_->stop();
-        }
-
-        void Sender::set_public_key(const PublicKey &public_key)
-        {
-            local_session_->set_public_key(public_key);
-        }
-
-        void Sender::set_evaluation_keys(const seal::EvaluationKeys &evaluation_keys)
-        {
-            /* This is a special local session with maximum threads. */
-            local_session_->set_evaluation_keys(evaluation_keys);
-        }
-
-        void Sender::set_secret_key(const SecretKey &secret_key)
-        {
-            local_session_->set_secret_key(secret_key);
-        }
-
-        void Sender::load_db(const std::vector<Item> &data)
-        {
-            sender_db_.set_data(data);
-
-            offline_compute();
-        }
-
-        
-        void Sender::offline_compute()
-        {
-            vector<thread> thread_pool(params_.sender_total_thread_count());
-            for (int i = 0; i < params_.sender_total_thread_count(); i++)
-            {
-               thread_pool[i] = std::thread([&,i]()
-                {
-                    int thread_context_idx = acquire_thread_context();
-                    auto& context = thread_contexts_[thread_context_idx];
-
-                    /* Update the context with the session's specific keys. */
-                    context.set_encryptor(local_session_->encryptor_);
-                    context.set_evaluator(local_session_->local_evaluators_[i]);
-
-                    sender_db_.batched_randomized_symmetric_polys(context);
-                    
-                    release_thread_context(context.id());
-                });
-            }
-
-            for (int i = 0; i < thread_pool.size(); i++)
-                thread_pool[i].join();
-        }
-
-
-        void Sender::query_engine()
-        {
-            while (true && !stopped_)
-            {
-                Channel* server_channel = apsi_endpoint_->getNextQueuedChannel();
-                if (server_channel == nullptr)
-                {
-                    this_thread::sleep_for(chrono::milliseconds(50));
-                    continue;
-                }
-                
-                thread session(&Sender::query_session, this, server_channel);
-                session.detach();
-            }
-        }
-
-        void Sender::query_session(Channel *server_channel)
-        {
-            /* Set up keys. */
-            PublicKey pub;
-            EvaluationKeys eval;
-            receive_pubkey(pub, *server_channel);
-            receive_evalkeys(eval, *server_channel);
-            SenderSessionContext session_context(seal_context_, pub, eval, params_.sender_session_thread_count());
-
-            /* Receive client's query data. */
-            int num_of_powers = 0;
-            receive_int(num_of_powers, *server_channel);
-            map<uint64_t, vector<Ciphertext>> query;
-            while (num_of_powers-- > 0)
-            {
-                uint64_t power = 0;
-                receive_uint64(power, *server_channel);
-                query[power] = vector<Ciphertext>();
-                receive_ciphertext(query[power], *server_channel);
-            }
-
-            /* Answer to the query. */
-            respond(query, session_context, server_channel);
-
-            server_channel->close();
-        }
-
-        void Sender::stop()
-        {
-            stopped_ = true;
-        }
-
-        vector<vector<Ciphertext>> Sender::respond(
-            const map<uint64_t, vector<Ciphertext>> &query, SenderSessionContext &session_context, 
-            Channel *channel)
-        {
-            vector<vector<Ciphertext>> resultVec(params_.number_of_splits());
-            for(auto& v : resultVec) v.resize(params_.number_of_batches());
-            vector<vector<Ciphertext>> powers(params_.number_of_batches());
-
-            std::vector<std::pair<std::promise<void>,std::shared_future<void>>> 
-                batch_powers_computed(params_.number_of_batches());
-            for (auto& pf : batch_powers_computed) pf.second = pf.first.get_future();
-
-            auto number_of_batches = params_.number_of_batches();
-            int split_size_plus_one = params_.split_size() + 1;
-            int	splitStep = params_.number_of_batches() * split_size_plus_one;
-            int total_blocks = params_.number_of_splits() * params_.number_of_batches();
-
-            mutex mtx;
-            vector<thread> thread_pool(params_.sender_session_thread_count());
-            for (int i = 0; i < thread_pool.size(); i++)
-            {
-                thread_pool[i] = thread([&,i]()
-                {
-                    /* Multiple client sessions can enter this function to compete for thread context resources. */
-                    int thread_context_idx = acquire_thread_context();
-                    auto& context = thread_contexts_[thread_context_idx];
-                    /* Update the context with the session's specific keys. */
-                    context.set_encryptor(session_context.encryptor_);
-                    context.set_evaluator(session_context.local_evaluators_[i]);
-
-                    Ciphertext tmp;
-                    shared_ptr<Evaluator>& local_evaluator = context.evaluator();
-
-                    auto batch_start = i * number_of_batches / thread_pool.size();
-                    auto batch_end = (i+1) * number_of_batches / thread_pool.size();
-
-                    for (auto batch = batch_start; batch < batch_end; ++batch)
-                    {
-                        compute_batch_powers(batch, query, powers[batch], context);
-                        batch_powers_computed[batch].first.set_value();
-                    }
-
-                    // Check if we need to re-batch things. This happens if we do an update.
-                    sender_db_.batched_randomized_symmetric_polys(context);
-
-                    int start_block = i * total_blocks / params_.sender_total_thread_count();
-                    int end_block = (i + 1) * total_blocks / params_.sender_total_thread_count();
-                    
-                    for (int block = start_block; block < end_block; block++)
-                    {
-                        int batch = block / params_.number_of_splits(),
-                            split = block % params_.number_of_splits();
-
-                        // if we are starting a new batch, then make sure that the batch is ready
-                        if(block== start_block || split == 0)
-                            batch_powers_computed[batch].second.get();
-
-                        // get the pointer to the first poly of this batch.
-                        Plaintext* sender_coeffs(
-                            &sender_db_.batch_random_symm_polys()[split * splitStep + batch * split_size_plus_one]);
-
-
-                        //  Iterate over the coeffs multiplying them with the query powers  and summing the results
-                        auto& result = resultVec[split][batch];
-
-                        local_evaluator->multiply_plain_ntt(powers[batch][0], sender_coeffs[0], result);
-                        for (int s = 1; s <= params_.split_size(); s++)
-                        {
-                            local_evaluator->multiply_plain_ntt(
-                                powers[batch][s],
-                                sender_coeffs[s],
-                                tmp);
-                            local_evaluator->add(result, tmp);
-                        }
-
-                        // transform back from ntt form.
-                        local_evaluator->transform_from_ntt(result);
-
-                        // send the result over the network if needed.
-                        if (channel)
-                        {
-                            unique_lock<mutex> net_lock2(mtx);
-                            send_int(split, *channel);
-                            send_int(batch, *channel);
-                            send_ciphertext(result, *channel);
-                        }
-                    }
-
-                    /* After this point, this thread will no longer use the context resource, so it is free to return it. */
-                    release_thread_context(context.id());
-                });
-            }
-
-            for (int i = 0; i < thread_pool.size(); i++)
-                thread_pool[i].join();
-
-            return std::move(resultVec);
-        }
-
-        void Sender::compute_batch_powers(int batch, const std::map<uint64_t, std::vector<seal::Ciphertext>> &input,
-            std::vector<seal::Ciphertext> &batch_powers, SenderThreadContext &context)
-        {
-            batch_powers.resize(params_.split_size() + 1);
-            shared_ptr<Evaluator> local_evaluator = context.evaluator();
-            batch_powers[0] = context.encryptor()->encrypt(BigPoly("1"));
-            for (int i = 1; i <= params_.split_size(); i++)
-            {
-                int i1 = optimal_split(i, 1 << params_.window_size());
-                int i2 = i - i1;
-                if (i1 == 0 || i2 == 0)
-                {
-                    batch_powers[i] = input.at(i)[batch];
-                }
-                else
-                {
-                    local_evaluator->multiply(batch_powers[i1], batch_powers[i2], batch_powers[i]);
-                    local_evaluator->relinearize(batch_powers[i], local_session_->evaluation_keys_);
-
-                }
-
-            }
-            for (int i = 0; i <= params_.split_size(); i++)
-                local_evaluator->transform_to_ntt(batch_powers[i]);
-        }
-
-        //void Sender::compute_dot_product(int split, int batch, const vector<vector<Ciphertext>> &all_powers, 
-        //    Ciphertext &result, SenderThreadContext &context)
-        //{            
-
-
-        //}
-
-        int Sender::acquire_thread_context()
-        {
-            /* Multiple threads can enter this function to compete for thread context resources. */
-            int thread_context_idx = -1;
-            while (thread_context_idx == -1)
-            {
-                if (!available_thread_contexts_.empty())
-                {
-                    unique_lock<mutex> lock(thread_context_mtx_);
-                    if (!available_thread_contexts_.empty())
-                    {
-                        thread_context_idx = available_thread_contexts_.front();
-                        available_thread_contexts_.pop_front();
-                    }
-                }
-                else
-                    this_thread::sleep_for(chrono::milliseconds(50));
-            }
-
-            return thread_context_idx;
-        }
-
-        void Sender::release_thread_context(int idx)
-        {
-            unique_lock<mutex> lock(thread_context_mtx_);
-            available_thread_contexts_.push_back(idx);
-        }
-    }
->>>>>>> abcd9faa
 }