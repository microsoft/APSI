--- conflicted
+++ resolved
@@ -1,24 +1,13 @@
 # Copyright (c) Microsoft Corporation. All rights reserved.
 # Licensed under the MIT license.
 
-<<<<<<< HEAD
-target_sources(common
-    PRIVATE
-        ${CMAKE_CURRENT_LIST_DIR}/interpolate.cpp
-        ${CMAKE_CURRENT_LIST_DIR}/label_encryptor.cpp
-        ${CMAKE_CURRENT_LIST_DIR}/db_encoding.cpp
-        ${CMAKE_CURRENT_LIST_DIR}/stopwatch.cpp
-        ${CMAKE_CURRENT_LIST_DIR}/utils.cpp
-=======
 # Source files in this directory
 set(APSI_COMMON_SOURCE_FILES ${APSI_COMMON_SOURCE_FILES}
     ${CMAKE_CURRENT_LIST_DIR}/interpolate.cpp
     ${CMAKE_CURRENT_LIST_DIR}/label_encryptor.cpp
     ${CMAKE_CURRENT_LIST_DIR}/db_encoding.cpp
     ${CMAKE_CURRENT_LIST_DIR}/stopwatch.cpp
-    ${CMAKE_CURRENT_LIST_DIR}/thread_pool_mgr.cpp
     ${CMAKE_CURRENT_LIST_DIR}/utils.cpp
->>>>>>> 066691a4
 )
 
 # Add header files for installation
