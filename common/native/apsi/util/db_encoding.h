--- conflicted
+++ resolved
@@ -53,24 +53,16 @@
     (they are the same length). mod denotes the modulus of the prime field.
     */
     AlgItemLabel<felt_t> algebraize_item_label(
-<<<<<<< HEAD
-        Item &item, FullWidthLabel &label, std::size_t item_bit_count, const seal::Modulus &mod);
-=======
-        Item &item,
-        FullWidthLabel &label,
-        size_t item_bit_count,
-        seal::Modulus &mod
+        const Item &item,
+        const FullWidthLabel &label,
+        std::size_t item_bit_count,
+        const seal::Modulus &mod
     );
->>>>>>> d80e2bb4
 
     /**
     Converts an item into a sequence of (felt_t, monostate) pairs, where the the first pair value is a chunk of the
     item, and the second is the unit type. item_bit_count denotes the bit length of the items and labels (they are the
     same length). mod denotes the modulus of the prime field. mod denotes the modulus of the prime field.
     */
-<<<<<<< HEAD
     AlgItemLabel<monostate> algebraize_item(Item &item, std::size_t item_bit_count, const seal::Modulus &mod);
-=======
-    AlgItemLabel<monostate> algebraize_item(Item &item, size_t item_bit_count, seal::Modulus &mod);
->>>>>>> d80e2bb4
 } // namespace apsi