--- conflicted
+++ resolved
@@ -259,11 +259,6 @@
         PowersDag(const PowersDag &pd) = default;
 
     private:
-<<<<<<< HEAD
-        static constexpr std::uint32_t attempts_ = 1'000'000;
-
-=======
->>>>>>> 4ded2973
         std::unordered_map<std::uint32_t, PowersNode> nodes_;
 
         std::mt19937 mt_;
