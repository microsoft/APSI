--- conflicted
+++ resolved
@@ -154,29 +154,21 @@
             return oprf_hashes;
         }
 
-<<<<<<< HEAD
-        unordered_map<oprf_hash_type, EncryptedLabel> OPRFSender::ComputeHashes(
-            const unordered_map<oprf_item_type, Label> &oprf_item_labels,
-            const OPRFKey &oprf_key)
-        {
-            unordered_map<oprf_hash_type, EncryptedLabel> oprf_hashes;
-=======
-        vector<pair<oprf_hash_type, FullWidthLabel>> OPRFSender::ComputeHashes(
-            const gsl::span<const pair<oprf_item_type, FullWidthLabel>> &oprf_item_labels,
+        vector<pair<oprf_hash_type, EncryptedLabel>> OPRFSender::ComputeHashes(
+            const gsl::span<const pair<oprf_item_type, Label>> &oprf_item_labels,
             const OPRFKey &oprf_key,
             size_t threads)
         {
             if (0 == threads) {
                 threads = thread::hardware_concurrency();
             }
->>>>>>> 4f01ef0c
-
-            vector<pair<oprf_hash_type, FullWidthLabel>> oprf_hashes(oprf_item_labels.size());
+
+            vector<pair<oprf_hash_type, EncryptedLabel>> oprf_hashes(oprf_item_labels.size());
             vector<future<void>> futures(threads);
 
             auto ComputeHashesLambda = [&](size_t start_idx, size_t step) {
                 for (size_t idx = start_idx; idx < oprf_item_labels.size(); idx += step) {
-                    const pair<oprf_item_type, FullWidthLabel> &item = oprf_item_labels[idx];
+                    const pair<oprf_item_type, Label> &item = oprf_item_labels[idx];
 
                     // Create an elliptic curve point from the item
                     ECPoint ecpt(item.first.get_as<const unsigned char>());
@@ -188,17 +180,9 @@
                     array<unsigned char, ECPoint::hash_size> item_hash_and_label_key;
                     ecpt.extract_hash(item_hash_and_label_key);
 
-<<<<<<< HEAD
-                // The first 128 bits represent the item hash; the next 128 bits represent the label encryption key
-                pair<oprf_hash_type, EncryptedLabel> hash;
-                copy_n(item_hash_and_label_key.data(), oprf_hash_size, hash.first.get_as<unsigned char>().data());
-
-                // Copy the label
-                hash.second = EncryptedLabel(item_label_pair.second, allocator<unsigned char>());
-=======
                     // The first 128 bits represent the item hash; the next 128 bits represent
                     // the label encryption key
-                    pair<oprf_hash_type, FullWidthLabel> hash;
+                    pair<oprf_hash_type, Label> hash;
                     copy_n(
                         item_hash_and_label_key.data(),
                         oprf_hash_size,
@@ -208,7 +192,8 @@
                     hash.second = item.second;
 
                     // Set result
-                    oprf_hashes[idx] = hash;
+                    oprf_hashes[idx].first = hash.first;
+                    oprf_hashes[idx].second = EncryptedLabel(move(hash.second), allocator<unsigned char>());
                 }
             };
 
@@ -216,7 +201,6 @@
                 futures[thread_idx] =
                     async(launch::async, ComputeHashesLambda, thread_idx, threads);
             }
->>>>>>> 4f01ef0c
 
             for (auto &f : futures) {
                 f.get();
