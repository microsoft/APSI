--- conflicted
+++ resolved
@@ -15,10 +15,6 @@
 // SEAL
 #include "seal/util/defines.h"
 #include "seal/dynarray.h"
-<<<<<<< HEAD
-#include "seal/randomgen.h"
-=======
->>>>>>> 181744cc
 #include "seal/memorymanager.h"
 #include "seal/randomgen.h"
 
@@ -49,13 +45,8 @@
             inline void create()
             {
                 // Create a random key
-                ECPoint::scalar_span_type out( oprf_key_.begin(), oprf_key_size );
                 ECPoint::make_random_nonzero_scalar(
-<<<<<<< HEAD
-                    out, random_ ? random_->create() : nullptr);
-=======
                     oprf_key_span_type{ oprf_key_.begin(), oprf_key_size }, random_->create());
->>>>>>> 181744cc
             }
 
             void save(std::ostream &stream) const;
@@ -74,12 +65,7 @@
 
             inline oprf_key_span_const_type key_span() const noexcept
             {
-<<<<<<< HEAD
-                oprf_key_span_const_type result( oprf_key_.cbegin(), oprf_key_size );
-                return result;
-=======
                 return oprf_key_span_const_type{ oprf_key_.cbegin(), oprf_key_size };
->>>>>>> 181744cc
             }
 
         private:
