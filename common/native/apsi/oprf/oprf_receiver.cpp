--- conflicted
+++ resolved
@@ -40,11 +40,7 @@
                 ecpt.scalar_multiply(random_scalar);
 
                 // Save the result to items_buffer
-<<<<<<< HEAD
-                ecpt.save(gsl::span<unsigned char, ECPoint::save_size>(oprf_out_ptr, oprf_query_size));
-=======
                 ecpt.save(ECPoint::point_save_span_type{ oprf_out_ptr, oprf_query_size });
->>>>>>> 181744cc
 
                 // Move forward
                 advance(oprf_out_ptr, oprf_query_size);
@@ -70,21 +66,13 @@
             {
                 // Load the point from items_buffer
                 ECPoint ecpt;
-<<<<<<< HEAD
-                ecpt.load(gsl::span<const unsigned char, ECPoint::save_size>(oprf_in_ptr, oprf_response_size));
-=======
                 ecpt.load(ECPoint::point_save_span_const_type{ oprf_in_ptr, oprf_response_size });
->>>>>>> 181744cc
 
                 // Multiply with inverse random scalar
                 ecpt.scalar_multiply(inv_factor_data_.get_factor(i));
 
                 // Write the hash to the appropriate item
-<<<<<<< HEAD
-                ecpt.extract_hash(gsl::span<unsigned char, ECPoint::hash_size>(reinterpret_cast<unsigned char *>(oprf_hashes[i].data()), ECPoint::hash_size));
-=======
                 ecpt.extract_hash(ECPoint::hash_span_type{ reinterpret_cast<unsigned char *>(oprf_hashes[i].data()), ECPoint::hash_size });
->>>>>>> 181744cc
 
                 // Move forward
                 advance(oprf_in_ptr, oprf_response_size);
