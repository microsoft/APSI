--- conflicted
+++ resolved
@@ -30,19 +30,13 @@
         {
             flatbuffers::FlatBufferBuilder fbs_builder(1024);
 
-<<<<<<< HEAD
             if (!Serialization::IsSupportedComprMode(compr_mode)) {
                 throw runtime_error("Unsupported compression mode");
             }
 
-            vector<seal_byte> temp;
+            vector<unsigned char> temp;
             temp.resize(psi_result.save_size(compr_mode));
-            auto size = psi_result.save(temp.data(), temp.size(), compr_mode);
-=======
-            vector<unsigned char> temp;
-            temp.resize(psi_result.save_size(compr_mode_type::zstd));
-            auto size = psi_result.save(temp, compr_mode_type::zstd);
->>>>>>> 79bead5b
+            auto size = psi_result.save(temp, compr_mode);
             auto psi_ct_data =
                 fbs_builder.CreateVector(reinterpret_cast<const uint8_t *>(temp.data()), size);
             auto psi_ct = fbs::CreateCiphertext(fbs_builder, psi_ct_data);
@@ -53,17 +47,10 @@
                 vector<flatbuffers::Offset<fbs::Ciphertext>> ret;
                 for (const auto &label_ct : label_result) {
                     // Save each seal::Ciphertext
-<<<<<<< HEAD
                     temp.resize(label_ct.save_size(compr_mode));
-                    size = label_ct.save(temp.data(), temp.size(), compr_mode);
+                    size = label_ct.save(temp, compr_mode);
                     auto label_ct_data =
-                        fbs_builder.CreateVector(reinterpret_cast<uint8_t *>(temp.data()), size);
-=======
-                    temp.resize(label_ct.save_size(compr_mode_type::zstd));
-                    size = label_ct.save(temp, compr_mode_type::zstd);
-                    auto label_ct_data = fbs_builder.CreateVector(
-                        reinterpret_cast<const uint8_t *>(temp.data()), size);
->>>>>>> 79bead5b
+                        fbs_builder.CreateVector(reinterpret_cast<const uint8_t*>(temp.data()), size);
 
                     // Add to the Ciphertext vector
                     ret.push_back(fbs::CreateCiphertext(fbs_builder, label_ct_data));
