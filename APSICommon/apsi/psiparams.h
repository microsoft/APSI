// Copyright (c) Microsoft Corporation. All rights reserved.
// Licensed under the MIT license.

#pragma once

// STD
#include <string>
#include <map>
#include <cmath>
#include <numeric>
#include <stdexcept>
#include <cstdint>

// APSI
#include "apsi/apsidefines.h"
#include "apsi/logging/log.h"
#include "apsi/tools/utils.h"

// SEAL
#include <seal/encryptionparams.h>
#include <seal/biguint.h>

// Cuckoo
#include "cuckoo/cuckoo.h"

namespace apsi
{
    class PSIParams
    {
    public:
        struct PSIConfParams
        {
            // Should not exceed 128. Moreover, should reserve several bits because of the requirement of current Cuckoo hashing impl.
            unsigned item_bit_count;
            bool use_oprf;
            bool use_labels;
			bool use_fast_membership; // faster configuration assuming query is always one item.
            apsi::u64 sender_size;
            unsigned item_bit_length_used_after_oprf; // how many bits we take after oprf.

            // number of chunks to split each item into 
            unsigned num_chunks;
            unsigned sender_bin_size; 
        };

        struct CuckooParams
        {
            // Should not be too big, both due to the performance consideration and the requirement of current Cuckoo hashing impl.
            // For example, if item_bit_count = 120, then hash_func_count should be smaller than 2^6 = 64. But typically, 3 is enough.
            unsigned hash_func_count;
            unsigned hash_func_seed;
            unsigned max_probe;
        };

        struct TableParams
        {
            unsigned log_table_size;
            unsigned window_size;
            unsigned split_count;
			unsigned split_size;
            unsigned binning_sec_level;
        };

        struct SEALParams
        {
            seal::EncryptionParameters encryption_params{ seal::scheme_type::BFV };
            unsigned decomposition_bit_count;
			unsigned max_supported_degree;
        };

        struct ExFieldParams
        {
            u64 characteristic;
            unsigned degree;
        };

    public:
        PSIParams(
            const PSIConfParams& psi_params,
            const TableParams& table_params,
            const CuckooParams& cuckoo_params,
            const SEALParams& seal_params,
            const ExFieldParams& exfield_params)
            : psiconf_params_(psi_params),
              table_params_(table_params),
              cuckoo_params_(cuckoo_params),
              seal_params_(seal_params),
              exfield_params_(exfield_params)
        {
            sender_bin_size_ = psiconf_params_.sender_bin_size;
            if (sender_bin_size_ == 0) { // if bin size is unset.
                apsi::logging::Log::info("updating sender bin size...");
                update_sender_bin_size();
            }
            else {
                apsi::logging::Log::info("taking sender bin size = %i from command line...", sender_bin_size_);
            }
            validate();
        }

        /********************************************
        Parameters from input: PSIConfParameters
        *********************************************/
        inline unsigned int item_bit_count() const
        {
            return psiconf_params_.item_bit_count;
        }

        inline unsigned int item_bit_length_used_after_oprf() const
        {
            return psiconf_params_.item_bit_length_used_after_oprf;
        }

        inline bool use_oprf() const
        {
            return psiconf_params_.use_oprf;
        }

        inline bool use_labels() const
        {
            return psiconf_params_.use_labels;
        }

		inline bool use_fast_membership() const
		{
			return psiconf_params_.use_fast_membership;
		}

        inline apsi::u64 sender_size() const
        {
            return psiconf_params_.sender_size;
        }

        inline unsigned int num_chunks() const
        {
            return psiconf_params_.num_chunks;
        }


        /********************************************
        Parameters from input: TableParameters
        *********************************************/
        inline unsigned int log_table_size() const
        {
            return table_params_.log_table_size;
        }

        inline unsigned int window_size() const
        {
            return table_params_.window_size;
        }

        inline unsigned int split_count() const
        {
            return table_params_.split_count;
        }

		inline unsigned int split_size() const
		{
			return table_params_.split_size;
		}

        inline unsigned int binning_sec_level() const
        {
            return table_params_.binning_sec_level;
        }

        /********************************************
        Parameters from input: CuckooParams
        *********************************************/
        inline unsigned int hash_func_count() const
        {
            return cuckoo_params_.hash_func_count;
        }

        inline unsigned int hash_func_seed() const
        {
            return cuckoo_params_.hash_func_seed;
        }

        inline unsigned int max_probe() const
        {
            return cuckoo_params_.max_probe;
        }

        /********************************************
        Parameters from input: SEALParams
        *********************************************/
        inline const seal::EncryptionParameters& encryption_params() const
        {
            return seal_params_.encryption_params;
        }

        inline unsigned int decomposition_bit_count() const
        {
            return seal_params_.decomposition_bit_count;
        }

		inline unsigned int max_supported_degree() const
		{
			return seal_params_.max_supported_degree;
		}

        /********************************************
        Parameters from input: ExFieldParams
        *********************************************/
        inline u64 exfield_characteristic() const
        {
            return exfield_params_.characteristic;
        }

        inline unsigned int exfield_degree() const
        {
            return exfield_params_.degree;
        }

        /********************************************
        Calculated parameters
        *********************************************/
        inline unsigned int sender_bin_size() const
        {
            return sender_bin_size_;
        }

        inline unsigned int table_size() const
        {
            return 1 << table_params_.log_table_size;
        }

        inline int batch_size() const
        {
            return static_cast<int>(encryption_params().poly_modulus_degree() / exfield_degree());
        }

        inline int batch_count() const
        {
            int batch = batch_size();
            return (table_size() + batch - 1) / batch;
        }

        inline int get_label_bit_count() const
        {
            if (!psiconf_params_.use_labels)
                return 0;

            return psiconf_params_.item_bit_count;
        }

        inline int get_label_byte_count() const
        {
            if (!psiconf_params_.use_labels)
                return 0;

            return (psiconf_params_.item_bit_count + 7) / 8;
        }

        // assuming one query.
        double log_fp_rate() {
            int bitcount = item_bit_count(); 
            if (psiconf_params_.use_oprf) { bitcount = item_bit_length_used_after_oprf(); } // currently hardcoded.
            return ((double)exfield_degree())* (log2(split_size())) + log2(split_count())- bitcount;
        }

		void set_sender_bin_size(unsigned size) {
			Log::info("manually setting sender bin size to be %i", size);
			sender_bin_size_ = size;
		}


		void set_split_count(unsigned count) {
			Log::info("manually setting split count to be %i", count);
			table_params_.split_count = count;
		}

        // Allow access to param structures
        const PSIConfParams& get_psiconf_params() const { return psiconf_params_; }
        const TableParams& get_table_params() const     { return table_params_; }
        const CuckooParams& get_cuckoo_params() const   { return cuckoo_params_; }
        const SEALParams& get_seal_params() const       { return seal_params_; }
        const ExFieldParams& get_exfield_params() const { return exfield_params_; }

        // Constants
        constexpr static int max_item_bit_count = 128;


    private:
        PSIConfParams psiconf_params_;
        TableParams   table_params_;
        CuckooParams  cuckoo_params_;
        SEALParams    seal_params_;
        ExFieldParams exfield_params_;

        int sender_bin_size_;

        void update_sender_bin_size()
        {
            apsi::logging::Log::info("running balls in bins analysis with 2^%i bins and %i balls, with stat sec level = %i", table_params_.log_table_size,
                psiconf_params_.sender_size *
                cuckoo_params_.hash_func_count,
                table_params_.binning_sec_level
                );
            sender_bin_size_ = static_cast<int>(apsi::tools::compute_sender_bin_size(
                table_params_.log_table_size,
                psiconf_params_.sender_size,
                cuckoo_params_.hash_func_count,
                table_params_.binning_sec_level,
                table_params_.split_count));
<<<<<<< HEAD
            apsi::logging::Log::info("final sender bin size = %i.", sender_bin_size_);
=======
            Log::info("updated sender bin size to %i.", sender_bin_size_); 
>>>>>>> 79e3d4c0
        }


        /**
        Validate parameters
        */
        void validate() const
        {
            if (sender_bin_size() % split_count() != 0)
            {
                throw std::invalid_argument("Sender bin size must be a multiple of number of splits.");
            }

            if ((item_bit_count() + 63) / 64 != (item_bit_count() + static_cast<int>(floor(log2(hash_func_count()))) + 1 + 1 + 63) / 64)
            {
                throw std::invalid_argument("Invalid for cuckoo: null bit and location index overflow to new uint64_t.");
            }

            if (item_bit_count() > max_item_bit_count)
            {
                throw std::invalid_argument("Item bit count cannot exceed max.");
            }


            int bitcount = item_bit_count(); 
            if (use_oprf()) {
                bitcount = item_bit_length_used_after_oprf();
            }
            int supported_bitcount = ((uint64_t)exfield_degree())* (seal_params_.encryption_params.plain_modulus().bit_count() - 1); 
            if (bitcount > supported_bitcount){
                apsi::logging::Log::warning("item bit count (%i) is too large to fit in slots (%i bits). ", bitcount, supported_bitcount);
            }

            if (item_bit_count() > (max_item_bit_count - 8))
            {
                // Not an error, but a warning.
                apsi::logging::Log::warning("Item bit count is close to its upper limit. Several bits should be reserved for appropriate Cuckoo hashing.");
            }
        }
    };
}<|MERGE_RESOLUTION|>--- conflicted
+++ resolved
@@ -305,11 +305,7 @@
                 cuckoo_params_.hash_func_count,
                 table_params_.binning_sec_level,
                 table_params_.split_count));
-<<<<<<< HEAD
-            apsi::logging::Log::info("final sender bin size = %i.", sender_bin_size_);
-=======
-            Log::info("updated sender bin size to %i.", sender_bin_size_); 
->>>>>>> 79e3d4c0
+            apsi::logging::Log::info("updated sender bin size to %i.", sender_bin_size_); 
         }
 
 
