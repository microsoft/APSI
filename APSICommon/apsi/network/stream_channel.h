--- conflicted
+++ resolved
@@ -40,38 +40,22 @@
             /**
             * Receive Get Parameters response from Sender
             */
-<<<<<<< HEAD
             virtual bool receive(apsi::network::SenderResponseGetParameters& response);
-=======
-            virtual void receive(SenderResponseGetParameters& response);
->>>>>>> 52f9dcbe
 
             /**
             * Receive item preprocessing response from Sender
             */
-<<<<<<< HEAD
             virtual bool receive(apsi::network::SenderResponsePreprocess& response);
-=======
-            virtual void receive(SenderResponsePreprocess& response);
->>>>>>> 52f9dcbe
 
             /**
             * Receive Query response from Sender
             */
-<<<<<<< HEAD
             virtual bool receive(apsi::network::SenderResponseQuery& response);
-=======
-            virtual void receive(SenderResponseQuery& response);
->>>>>>> 52f9dcbe
 
             /**
             Receive a ResultPackage structure
             */
-<<<<<<< HEAD
             virtual bool receive(apsi::ResultPackage& pkg);
-=======
-            virtual void receive(ResultPackage& pkg);
->>>>>>> 52f9dcbe
 
             /**
             Send a request to Get Parameters from Sender
