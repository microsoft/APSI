--- conflicted
+++ resolved
@@ -43,38 +43,22 @@
             /**
             * Receive Get Parameters response from Sender
             */
-<<<<<<< HEAD
             virtual bool receive(apsi::network::SenderResponseGetParameters& response) = 0;
-=======
-            virtual void receive(SenderResponseGetParameters& response) = 0;
->>>>>>> 52f9dcbe
 
             /**
             * Receive item preprocessing response from Sender
             */
-<<<<<<< HEAD
             virtual bool receive(apsi::network::SenderResponsePreprocess& response) = 0;
-=======
-            virtual void receive(SenderResponsePreprocess& response) = 0;
->>>>>>> 52f9dcbe
 
             /**
             * Receive Query response from Sender
             */
-<<<<<<< HEAD
             virtual bool receive(apsi::network::SenderResponseQuery& response) = 0;
-=======
-            virtual void receive(SenderResponseQuery& response) = 0;
->>>>>>> 52f9dcbe
 
             /**
             Receive a ResultPackage structure
             */
-<<<<<<< HEAD
             virtual bool receive(apsi::ResultPackage& pkg) = 0;
-=======
-            virtual void receive(ResultPackage& pkg) = 0;
->>>>>>> 52f9dcbe
 
             /**
             Send a request to Get Parameters from Sender
