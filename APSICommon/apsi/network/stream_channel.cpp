--- conflicted
+++ resolved
@@ -51,7 +51,6 @@
             return true;
         }
 
-<<<<<<< HEAD
 bool StreamChannel::receive(SenderResponseGetParameters& response)
 {
     // First part is message type
@@ -59,15 +58,6 @@
 
     if (senderOpType != SOP_get_parameters)
         return false;
-=======
-        void StreamChannel::receive(SenderResponseGetParameters& response)
-        {
-            // First part is message type
-            SenderOperationType senderOpType = read_operation_type();
-
-            if (senderOpType != SOP_get_parameters)
-                throw runtime_error("Should be get parameters type");
->>>>>>> 52f9dcbe
 
             // PSIConfParams
             istream_.read(reinterpret_cast<char*>(&response.psiconf_params), sizeof(PSIParams::PSIConfParams));
@@ -85,7 +75,6 @@
             // FFieldParams
             istream_.read(reinterpret_cast<char*>(&response.ffield_params), sizeof(PSIParams::FFieldParams));
 
-<<<<<<< HEAD
     bytes_received_ += sizeof(PSIParams::PSIConfParams);
     bytes_received_ += sizeof(PSIParams::TableParams);
     bytes_received_ += sizeof(PSIParams::CuckooParams);
@@ -94,14 +83,6 @@
 
     return true;
 }
-=======
-            bytes_received_ += sizeof(PSIParams::PSIConfParams);
-            bytes_received_ += sizeof(PSIParams::TableParams);
-            bytes_received_ += sizeof(PSIParams::CuckooParams);
-            bytes_received_ += sizeof(PSIParams::SEALParams);
-            bytes_received_ += sizeof(PSIParams::FFieldParams);
-        }
->>>>>>> 52f9dcbe
 
         void StreamChannel::send_get_parameters()
         {
@@ -109,48 +90,6 @@
             write_operation_type(SOP_get_parameters);
         }
 
-<<<<<<< HEAD
-void StreamChannel::send_get_parameters_response(const vector<u8>& client_id, const PSIParams& params)
-{
-    // client_id is unused for StreamChannel.
-    write_operation_type(SOP_get_parameters);
-
-    // PSIConfParams
-    const PSIParams::PSIConfParams& psiconfparams = params.get_psiconf_params();
-    ostream_.write(reinterpret_cast<const char*>(&psiconfparams), sizeof(PSIParams::PSIConfParams));
-
-    // TableParams
-    const PSIParams::TableParams& tableparams = params.get_table_params();
-    ostream_.write(reinterpret_cast<const char*>(&tableparams), sizeof(PSIParams::TableParams));
-
-    // CuckooParams
-    const PSIParams::CuckooParams& cuckooparams = params.get_cuckoo_params();
-    ostream_.write(reinterpret_cast<const char*>(&cuckooparams), sizeof(PSIParams::CuckooParams));
-
-    // SEALParams
-    u32 maxsd = params.max_supported_degree();
-    params.get_seal_params().encryption_params.save(ostream_);
-    ostream_.write(reinterpret_cast<const char*>(&maxsd), sizeof(u32));
-
-    // ExFieldParams
-    const PSIParams::ExFieldParams& exfieldparams = params.get_exfield_params();
-    ostream_.write(reinterpret_cast<const char*>(&exfieldparams), sizeof(PSIParams::ExFieldParams));
-
-    bytes_sent_ += sizeof(PSIParams::PSIConfParams);
-    bytes_sent_ += sizeof(PSIParams::TableParams);
-    bytes_sent_ += sizeof(PSIParams::CuckooParams);
-    bytes_sent_ += sizeof(PSIParams::SEALParams);
-    bytes_sent_ += sizeof(PSIParams::ExFieldParams);
-}
-
-bool StreamChannel::receive(SenderResponsePreprocess& response)
-{
-    // First part is message type
-    SenderOperationType type = read_operation_type();
-
-    if (type != SOP_preprocess)
-        return false;
-=======
         void StreamChannel::send_get_parameters_response(const vector<SEAL_BYTE>& client_id, const PSIParams& params)
         {
             // client_id is unused for StreamChannel.
@@ -184,34 +123,27 @@
             bytes_sent_ += sizeof(PSIParams::FFieldParams);
         }
 
-        void StreamChannel::receive(SenderResponsePreprocess& response)
-        {
-            // First part is message type
-            SenderOperationType type = read_operation_type();
->>>>>>> 52f9dcbe
-
-            if (type != SOP_preprocess)
-                throw runtime_error("Should be preprocess type");
+bool StreamChannel::receive(SenderResponsePreprocess& response)
+{
+    // First part is message type
+    SenderOperationType type = read_operation_type();
+
+    if (type != SOP_preprocess)
+        return false;
 
             // Size of buffer
             u64 size;
             istream_.read(reinterpret_cast<char*>(&size), sizeof(u64));
 
-<<<<<<< HEAD
-    bytes_received_ += sizeof(u64);
-    bytes_received_ += size;
-
-    return true;
-}
-=======
             // Actual buffer
             response.buffer.resize(static_cast<size_t>(size));
             istream_.read(reinterpret_cast<char*>(response.buffer.data()), size);
->>>>>>> 52f9dcbe
-
-            bytes_received_ += sizeof(u64);
-            bytes_received_ += size;
-        }
+
+    bytes_received_ += sizeof(u64);
+    bytes_received_ += size;
+
+    return true;
+}
 
         void StreamChannel::send_preprocess(const vector<SEAL_BYTE>& buffer)
         {
@@ -243,7 +175,10 @@
             // Actual buffer
             ostream_.write(reinterpret_cast<const char*>(buffer.data()), size);
 
-<<<<<<< HEAD
+            bytes_sent_ += sizeof(u64);
+            bytes_sent_ += size;
+        }
+
 bool StreamChannel::receive(SenderResponseQuery& response)
 {
     SenderOperationType type = read_operation_type();
@@ -257,23 +192,6 @@
 
     return true;
 }
-=======
-            bytes_sent_ += sizeof(u64);
-            bytes_sent_ += size;
-        }
-
-        void StreamChannel::receive(SenderResponseQuery& response)
-        {
-            SenderOperationType type = read_operation_type();
-
-            if (type != SOP_query)
-                throw runtime_error("Type should be query");
->>>>>>> 52f9dcbe
-
-            // Package count
-            istream_.read(reinterpret_cast<char*>(&response.package_count), sizeof(u64));
-            bytes_received_ += sizeof(u64);
-        }
 
         void StreamChannel::send_query(
             const string& relin_keys,
@@ -310,36 +228,25 @@
             // client_id is ignored
             write_operation_type(SOP_query);
 
-<<<<<<< HEAD
-bool StreamChannel::receive(apsi::ResultPackage& pkg)
-{
-    unique_lock<mutex> rec_lock(*receive_mutex_);
-=======
             u64 pkg_count = static_cast<u64>(package_count);
             ostream_.write(reinterpret_cast<const char*>(&pkg_count), sizeof(u64));
             bytes_sent_ += sizeof(u64);
         }
->>>>>>> 52f9dcbe
-
-        void StreamChannel::receive(ResultPackage& pkg)
-        {
-            unique_lock<mutex> rec_lock(*receive_mutex_);
-
-<<<<<<< HEAD
-    bytes_received_ += (sizeof(i64) * 2);
-
-    return true;
-}
-=======
+
+bool StreamChannel::receive(apsi::ResultPackage& pkg)
+{
+    unique_lock<mutex> rec_lock(*receive_mutex_);
+
             istream_.read(reinterpret_cast<char*>(&pkg.batch_idx), sizeof(i64));
             istream_.read(reinterpret_cast<char*>(&pkg.split_idx), sizeof(i64));
             
             read_string(pkg.data);
             read_string(pkg.label_data);
->>>>>>> 52f9dcbe
-
-            bytes_received_ += (sizeof(i64) * 2);
-        }
+
+    bytes_received_ += (sizeof(i64) * 2);
+
+    return true;
+}
 
         void StreamChannel::send(const vector<SEAL_BYTE>& client_id, const ResultPackage& pkg)
         {
