// Copyright (c) Microsoft Corporation. All rights reserved.
// Licensed under the MIT license.

// STD
#include <sstream>
#include <map>
#include <iostream>

// APSI
#include "apsi/receiver.h"
#include "apsi/logging/log.h"
#include "apsi/network/network_utils.h"
#include "apsi/network/channel.h"
#include "apsi/tools/utils.h"
#include "apsi/result_package.h"
#include "apsi/oprf/oprf_receiver.h"

// SEAL
#include <seal/util/common.h>
#include <seal/util/uintcore.h>
#include <seal/encryptionparams.h>
#include <seal/keygenerator.h>

using namespace std;
using namespace seal;
using namespace kuku;

namespace apsi
{
    using namespace logging;
    using namespace tools;
    using namespace network;
    using namespace oprf;

    namespace receiver
    {
        Receiver::Receiver(int thread_count) :
            thread_count_(thread_count),
            field_(nullptr),
            slot_count_(0)
        {
            if (thread_count_ <= 0)
            {
                throw invalid_argument("thread_count must be positive");
            }
        }

        Receiver::Receiver(const PSIParams& params, int thread_count) :
            params_(make_unique<PSIParams>(params)),
            thread_count_(thread_count),
            field_(nullptr),
            slot_count_(0)
        {
            if (thread_count_ <= 0)
            {
                throw invalid_argument("thread_count must be positive");
            }

            // We have params, so initialize
            initialize();
        }


        void Receiver::initialize()
        {
            STOPWATCH(recv_stop_watch, "Receiver::initialize");
            Log::info("Initializing Receiver");

            field_ = make_unique<FField>(
                SmallModulus(get_params().ffield_characteristic()),
                get_params().ffield_degree());

            slot_count_ = get_params().batch_size();

            seal_context_ = SEALContext::Create(get_params().encryption_params());
            KeyGenerator generator(seal_context_);

            public_key_ = generator.public_key();
            secret_key_ = generator.secret_key();

            encryptor_ = make_unique<Encryptor>(seal_context_, public_key_, secret_key_);
            decryptor_ = make_unique<Decryptor>(seal_context_, secret_key_);

            // Initializing tools for dealing with compressed ciphertexts
            compressor_ = make_unique<CiphertextCompressor>(
                seal_context_,
                MemoryManager::GetPool(mm_prof_opt::FORCE_NEW));

            stringstream relin_keys_ss;
            Serializable<RelinKeys> relin_keys = generator.relin_keys();
            relin_keys.save(relin_keys_ss, compr_mode_type::deflate);
            relin_keys_ = relin_keys_ss.str();

            batch_encoder_ = make_shared<FFieldBatchEncoder>(seal_context_, *field_);

            Log::info("Receiver initialized");
        }

        map<u64, vector<string>>& Receiver::query(vector<Item>& items)
        {
            STOPWATCH(recv_stop_watch, "Receiver::query");
            Log::info("Receiver starting query");

<<<<<<< HEAD
    preprocess_result_ = make_unique<pair<map<uint64_t, vector<string>>, unique_ptr<KukuTable>>>
        (preprocess(items));
    auto& ciphertexts = preprocess_result_->first;
=======
            if (nullptr == params_)
            {
                throw runtime_error("No parameters have been configured.");
            }
>>>>>>> 52f9dcbe

            preprocess_result_ = preprocess(items);
            auto& ciphertexts = preprocess_result_.first;

<<<<<<< HEAD
pair<vector<bool>, Matrix<u8>> Receiver::decrypt_result(vector<Item>& items, Channel& chl)
{
    pair<vector<bool>, Matrix<u8>> empty_result;

    if (nullptr == preprocess_result_)
    {
        return empty_result;
    }

    auto& cuckoo = *(preprocess_result_->second);
    size_t padded_table_size = static_cast<size_t>(
        ((get_params().table_size() + slot_count_ - 1) / slot_count_) * slot_count_);
=======
            return ciphertexts;
        }
>>>>>>> 52f9dcbe

        pair<vector<bool>, Matrix<u8>> Receiver::decrypt_result(vector<Item>& items, Channel& chl)
        {
            auto& cuckoo = *preprocess_result_.second;
            size_t padded_table_size = static_cast<size_t>(
                ((get_params().table_size() + slot_count_ - 1) / slot_count_) * slot_count_);

<<<<<<< HEAD
    /* Receive results */
    SenderResponseQuery query_resp;
    {
        STOPWATCH(recv_stop_watch, "Receiver::query::wait_response");
        if (!chl.receive(query_resp))
        {
            Log::error("Not able to receive query response");
            return empty_result;
        }

        Log::debug("Sender will send %i result packages", query_resp.package_count);
    }
=======
            vector<int> table_to_input_map(padded_table_size, 0);
            if (items.size() > 1 || (!get_params().use_fast_membership()))
            {
                table_to_input_map = cuckoo_indices(items, cuckoo);
            }
            else
            {
                Log::info("Receiver single query table to input map");
            }
>>>>>>> 52f9dcbe

            /* Receive results */
            SenderResponseQuery query_resp;
            {
                STOPWATCH(recv_stop_watch, "Receiver::query::wait_response");
                chl.receive(query_resp);
                Log::debug("Sender will send %i result packages", query_resp.package_count);
            }

            auto intersection = stream_decrypt(chl, table_to_input_map, items);

            Log::info("Receiver completed query");

            return intersection;
        }

        pair<vector<bool>, Matrix<u8>> Receiver::query(vector<Item>& items, Channel& chl)
        {
            STOPWATCH(recv_stop_watch, "Receiver::query_full");
            Log::info("Receiver starting full query");

            // OPRF
            // This block is used so the Receiver::OPRF stopwatch measures only OPRF, and nothing else
            { 
                STOPWATCH(recv_stop_watch, "Receiver::OPRF");
                Log::info("OPRF processing");

                vector<SEAL_BYTE> items_buffer;
                obfuscate_items(items, items_buffer);

                // Send obfuscated buffer to Sender
                chl.send_preprocess(items_buffer);

                // Get response and remove our obfuscation
                SenderResponsePreprocess preprocess_resp;
                chl.receive(preprocess_resp);

                deobfuscate_items(items, preprocess_resp.buffer);
            }

            // Then get encrypted query
            auto& encrypted_query = query(items);

            // Send encrypted query
            chl.send_query(relin_keys_, encrypted_query);

            // Decrypt result
            return decrypt_result(items, chl);
        }

        void Receiver::obfuscate_items(std::vector<Item>& items, std::vector<SEAL_BYTE>& items_buffer)
        {
            Log::info("Obfuscating items");

            items_buffer.resize(items.size() * oprf_query_size);
            oprf_receiver_ = make_shared<OPRFReceiver>(items, items_buffer);
        }

        void Receiver::deobfuscate_items(std::vector<Item>& items, std::vector<SEAL_BYTE>& items_buffer)
        {
            Log::info("Deobfuscating items");

            oprf_receiver_->process_responses(items_buffer, items);
        }

        void Receiver::handshake(Channel& chl)
        {
            STOPWATCH(recv_stop_watch, "Receiver::handshake");
            Log::info("Initial handshake");

            SenderResponseGetParameters sender_params;
            chl.send_get_parameters();

            {
                STOPWATCH(recv_stop_watch, "Receiver::handshake::wait_response");
                chl.receive(sender_params);
            }


            // Set parameters from Sender.
            params_ = make_unique<PSIParams>(
                sender_params.psiconf_params,
                sender_params.table_params,
                sender_params.cuckoo_params,
                sender_params.seal_params,
                sender_params.ffield_params);

            Log::debug("Received parameters from Sender:");
            Log::debug(
                "item bit count: %i, sender size: %lli, sender bin size: %lli, use labels: %s, use fast membership: %s, num chunks: %i",
                sender_params.psiconf_params.item_bit_count,
                sender_params.psiconf_params.sender_size,
                sender_params.psiconf_params.sender_bin_size,
                sender_params.psiconf_params.use_labels ? "true" : "false",
                sender_params.psiconf_params.use_fast_membership ? "true" : "false",
                sender_params.psiconf_params.num_chunks);
            Log::debug(
                "log table size: %i, split count: %i, split size: %i, binning sec level: %i, window size: %i, dynamic split count: %s",
                sender_params.table_params.log_table_size,
                sender_params.table_params.split_count,
                sender_params.table_params.split_size,
                sender_params.table_params.binning_sec_level,
                sender_params.table_params.window_size,
                sender_params.table_params.dynamic_split_count ? "true" : "false");
            Log::debug(
                "hash func count: %i, hash func seed: %i, max probe: %i",
                sender_params.cuckoo_params.hash_func_count,
                sender_params.cuckoo_params.hash_func_seed,
                sender_params.cuckoo_params.max_probe);
            Log::debug(
                "poly modulus degree: %i, plain modulus: 0x%llx, max supported degree: %i",
                sender_params.seal_params.encryption_params.poly_modulus_degree(),
                sender_params.seal_params.encryption_params.plain_modulus().value(),
                sender_params.seal_params.max_supported_degree);
            Log::debug("coeff modulus: %i elements", sender_params.seal_params.encryption_params.coeff_modulus().size());
            for (size_t i = 0; i < sender_params.seal_params.encryption_params.coeff_modulus().size(); i++)
            {
                Log::debug("Coeff modulus %i: 0x%llx", i, sender_params.seal_params.encryption_params.coeff_modulus()[i].value());
            }
            Log::debug(
                "ffield characteristic: 0x%llx, ffield degree: %i",
                sender_params.ffield_params.characteristic,
                sender_params.ffield_params.degree);

            // Once we have parameters, initialize Receiver
            initialize();

            Log::info("Handshake done");
        }

        pair<
            map<u64, vector<string>>,
            unique_ptr<KukuTable>>
            Receiver::preprocess(vector<Item> &items)
        {
            STOPWATCH(recv_stop_watch, "Receiver::preprocess");
            Log::info("Receiver preprocess start");

            // find the item length 
            unique_ptr<KukuTable> cuckoo;
            unique_ptr<FFieldArray> ffield_items;

            u32 padded_cuckoo_capacity = static_cast<u32>(
                ((get_params().table_size() + slot_count_ - 1) / slot_count_) * slot_count_);

            ffield_items = make_unique<FFieldArray>(padded_cuckoo_capacity, *field_);

            int item_bit_count = get_params().item_bit_length_used_after_oprf();

            bool fm = get_params().use_fast_membership();
            if (items.size() > 1 || (!fm)) {
                cuckoo = cuckoo_hashing(items);
                ffield_encoding(*cuckoo, *ffield_items);
            }
            else
            {
                // Perform repeated encoding. 
                Log::info("Using repeated encoding for single query");
                for (size_t i = 0; i < get_params().table_size(); i++)
                {
                    ffield_items->set(i, items[0].to_ffield_element(*field_, item_bit_count));
                }
            }

            map<u64, FFieldArray> powers;
            generate_powers(*ffield_items, powers);

            map<u64, vector<string>> ciphers;
            encrypt(powers, ciphers);

            Log::info("Receiver preprocess end");

            return { move(ciphers), move(cuckoo) };
        }

        unique_ptr<KukuTable> Receiver::cuckoo_hashing(const vector<Item> &items)
        {
            auto receiver_null_item = all_one_item;

            auto cuckoo = make_unique<KukuTable>(
                get_params().log_table_size(),
                0, // stash size
                get_params().hash_func_count(),
                item_type{ get_params().hash_func_seed(), 0 },
                get_params().max_probe(),
                receiver_null_item);

            auto coeff_bit_count = field_->ch().bit_count() - 1;
            auto degree = field_ ? field_->d() : 1;

            if (get_params().item_bit_count() > coeff_bit_count * degree)
            {
                Log::error("Reduced items too long. Only have %i bits.", coeff_bit_count * degree);
                throw runtime_error("Reduced items too long.");
            }
            else
            {
                Log::debug("Using %i out of %ix%i bits of ffield element",
                    get_params().item_bit_count(),
                    coeff_bit_count - 1,
                    degree);
            }

            for (size_t i = 0; i < items.size(); i++)
            {
                auto cuckoo_item = items[i].get_value();
                bool insertionSuccess = cuckoo->insert(cuckoo_item);
                if (!insertionSuccess)
                {
                    string msg = "Cuckoo hashing failed";
                    Log::error("%s: current element: %i", msg.c_str(), i);
                    throw logic_error(msg);
                }
            }

            return cuckoo;
        }

        vector<int> Receiver::cuckoo_indices(
            const vector<Item> &items,
            kuku::KukuTable &cuckoo)
        {
            // This is the true size of the table; a multiple of slot_count_
            size_t padded_cuckoo_capacity = static_cast<size_t>(
                ((cuckoo.table_size() + slot_count_ - 1) / slot_count_) * slot_count_);

            vector<int> indices(padded_cuckoo_capacity, -1);
            auto& table = cuckoo.table();

            for (size_t i = 0; i < items.size(); i++)
            {
                auto cuckoo_item = items[i].get_value();
                auto q = cuckoo.query(cuckoo_item);

                Log::debug("cuckoo_indices: Setting indices at location: %i to: %i", q.location(), i);
                indices[q.location()] = static_cast<int>(i);

                if (!are_equal_item(cuckoo_item, table[q.location()]))
                    throw runtime_error("items[i] different from encodings[q.location()]");
            }
            return indices;
        }

        void Receiver::ffield_encoding(
            KukuTable &cuckoo,
            FFieldArray &ret)
        {
            int item_bit_count = get_params().item_bit_length_used_after_oprf();
            Log::debug("item bit count before decoding: %i", item_bit_count);

            // oprf? depends 
            auto& encodings = cuckoo.table();

            Log::debug("bit count of ptxt modulus = %i", ret.field().ch().bit_count());

            for (size_t i = 0; i < cuckoo.table_size(); i++)
            {
                ret.set(i, Item(encodings[i]).to_ffield_element(ret.field(), item_bit_count));
            }

            auto empty_field_item = Item(cuckoo.empty_item())
                .to_ffield_element(ret.field(), item_bit_count);
            for (size_t i = cuckoo.table_size(); i < ret.size(); i++)
            {
                ret.set(i, empty_field_item);
            }
        }

        void Receiver::generate_powers(const FFieldArray& ffield_items,
            map<u64, FFieldArray>& result)
        {
            u64 split_size = (get_params().sender_bin_size() + get_params().split_count() - 1) / get_params().split_count();
            u32 window_size = get_params().window_size();
            u32 radix = 1 << window_size;

            // todo: this bound needs to be re-visited. 
            int max_supported_degree = get_params().max_supported_degree();

            // find the bound by enumerating 
            i64 bound = split_size;
            while (bound > 0 && tools::maximal_power(max_supported_degree, bound, radix) >= split_size)
            {
                bound--;
            }
            bound++;

            Log::debug("Generate powers: split_size %i, window_size %i, radix %i, bound %i",
                split_size, window_size, radix, bound);

            FFieldArray current_power = ffield_items;
            for (u64 j = 0; j < static_cast<u64>(bound); j++)
            {
                result.emplace(1ULL << (window_size * j), current_power);
                for (u32 i = 2; i < radix; i++)
                {
                    if (i * (1ULL << (window_size * j)) > static_cast<u64>(split_size))
                    {
                        return;
                    }
                    result.emplace(i * (1ULL << (window_size * j)), result.at((i - 1) * (1ULL << (window_size * j))) * current_power);
                }
                for (u32 k = 0; k < window_size; k++)
                {
                    current_power.sq();
                }
            }
        }

        void Receiver::encrypt(map<u64, FFieldArray> &input, map<u64, vector<string>> &destination)
        {
            size_t count = 0;
            destination.clear();
            for (auto it = input.begin(); it != input.end(); it++)
            {
                encrypt(it->second, destination[it->first]);
                count += (it->second.size() + static_cast<size_t>(slot_count_) - 1) / static_cast<size_t>(slot_count_);
            }
            Log::debug("Receiver sending %i ciphertexts", count);
        }

        void Receiver::encrypt(const FFieldArray &input, vector<string> &destination)
        {
            int batch_size = slot_count_, num_of_batches = static_cast<int>((input.size() + batch_size - 1) / batch_size);
            vector<u64> integer_batch(batch_size, 0);
            destination.clear();
            destination.reserve(num_of_batches);

            auto local_pool = MemoryManager::GetPool(mm_prof_opt::FORCE_NEW);
            Plaintext plain(local_pool);
            FFieldArray batch(batch_encoder_->create_array());

            for (int i = 0; i < num_of_batches; i++)
            {
                for (int j = 0; j < batch_size; j++)
                {
                    size_t sti = static_cast<size_t>(i);
                    size_t stj = static_cast<size_t>(j);
                    batch.set(stj, sti * batch_size + stj, input);
                }
                batch_encoder_->compose(batch, plain);

                stringstream ss;
                Serializable<Ciphertext> ser_cipher = encryptor_->encrypt_symmetric(plain, local_pool);
                ser_cipher.save(ss, compr_mode_type::deflate);
                destination.emplace_back(ss.str());

                // note: this is not doing the setting to zero yet.
#ifdef APSI_DEBUG
                Log::debug("Fresh encryption noise budget = %i",
                    decryptor_->invariant_noise_budget(
                        [this](const string &ct_str) -> Ciphertext {
                            Ciphertext ct_out;
                            stringstream ss(ct_str);
                            ct_out.load(seal_context_, ss);
                            return ct_out;
                        }(destination.back())
                    )
                );
#endif
            }
        }

        std::pair<std::vector<bool>, Matrix<u8>> Receiver::stream_decrypt(
            Channel& channel,
            const std::vector<int>& table_to_input_map,
            std::vector<Item>& items)
        {
            STOPWATCH(recv_stop_watch, "Receiver::stream_decrypt");
            std::pair<std::vector<bool>, Matrix<u8>> ret;
            auto& ret_bools = ret.first;
            auto& ret_labels = ret.second;

            ret_bools.resize(items.size(), false);

            if (get_params().use_labels())
            {
                ret_labels.resize(items.size(), get_params().label_byte_count());
            }

            int num_of_splits = get_params().split_count(),
                num_of_batches = get_params().batch_count(),
                block_count = num_of_splits * num_of_batches,
                batch_size = slot_count_;

            Log::info("Receiver batch size = %i", batch_size);

<<<<<<< HEAD
        ResultPackage pkg;
        {
            STOPWATCH(recv_stop_watch, "Receiver::stream_decrypt_worker_wait");
            if (!channel.receive(pkg))
            {
                Log::error("Could not receive Result package");
                return;
            }
        }
=======
            auto num_threads = thread_count_;
            Log::debug("Decrypting %i blocks(%ib x %is) with %i threads",
                block_count,
                num_of_batches,
                num_of_splits,
                num_threads);
>>>>>>> 52f9dcbe

            std::vector<std::thread> thrds(num_threads);
            for (size_t t = 0; t < thrds.size(); ++t)
            {
                thrds[t] = std::thread([&](int idx)
                    {
                        stream_decrypt_worker(
                            idx,
                            batch_size,
                            thread_count_,
                            block_count,
                            channel,
                            table_to_input_map,
                            ret_bools,
                            ret_labels);
                    }, static_cast<int>(t));
            }

            for (auto& thrd : thrds)
                thrd.join();

            return ret;
        }

        void Receiver::stream_decrypt_worker(
            int thread_idx,
            int batch_size,
            int num_threads,
            int block_count,
            Channel& channel,
            const vector<int>& table_to_input_map,
            vector<bool>& ret_bools,
            Matrix<u8>& ret_labels)
        {
            STOPWATCH(recv_stop_watch, "Receiver::stream_decrypt_worker");
            MemoryPoolHandle local_pool(MemoryPoolHandle::New());
            Plaintext p(local_pool);
            Ciphertext tmp(seal_context_, local_pool);
            unique_ptr<FFieldArray> batch = make_unique<FFieldArray>(batch_encoder_->create_array());

            bool first = true;
            u64 processed_count = 0;

            for (u64 i = thread_idx; i < static_cast<u64>(block_count); i += num_threads)
            {
                bool has_result = false;
                std::vector<u8> has_label(batch_size);

                ResultPackage pkg;
                {
                    STOPWATCH(recv_stop_watch, "Receiver::stream_decrypt_worker_wait");
                    channel.receive(pkg);
                }

                int base_idx = static_cast<int>(pkg.batch_idx * batch_size);
                Log::debug("Thread idx: %i, pkg.batch_idx: %i", thread_idx, pkg.batch_idx);

                // recover the sym poly values 
                has_result = false;
                stringstream ss(pkg.data);

                compressor_->compressed_load(ss, tmp);
                if (first && thread_idx == 0)
                {
                    first = false;
                    Log::info("Noise budget: %i bits", decryptor_->invariant_noise_budget(tmp));
                }

                decryptor_->decrypt(tmp, p);
                batch_encoder_->decompose(p, *batch);

                for (int k = 0; k < batch_size; k++)
                {
                    auto idx = table_to_input_map[base_idx + k];
                    if (idx >= 0)
                    {
                        auto& is_zero = has_label[k];

                        is_zero = batch->is_zero(k);

                        if (is_zero)
                        {
                            Log::debug("Found zero at thread_idx: %i, base_idx: %i, k: %i, idx: %i", thread_idx, base_idx, k, idx);
                            has_result = true;
                            ret_bools[idx] = true;
                        }
                    }
                }

                if (has_result && get_params().use_labels())
                {
                    std::stringstream ss(pkg.label_data);

                    compressor_->compressed_load(ss, tmp);

                    decryptor_->decrypt(tmp, p);

                    // make sure its the right size. decrypt will shorted when there are zero coeffs at the top.
                    p.resize(static_cast<i32>(batch_encoder_->n()));

                    batch_encoder_->decompose(p, *batch);

                    //if (batch->is_zero()) {
                    Log::debug("decrypted label data is zero? %i", batch->is_zero());
                    //}

                    for (int k = 0; k < batch_size; k++)
                    {
                        if (has_label[k])
                        {
                            auto idx = table_to_input_map[base_idx + k];
                            Log::debug("Found label at thread_idx: %i, base_idx: %i, k: %i, idx: %i", thread_idx, base_idx, k, idx);

                            batch->get(k).decode(ret_labels[idx], get_params().label_bit_count());
                        }
                    }
                }

                processed_count++;
            }

            Log::debug("Thread %d processed %d blocks.", thread_idx, processed_count);
        }
    } // namespace receiver
} // namespace apsi<|MERGE_RESOLUTION|>--- conflicted
+++ resolved
@@ -101,21 +101,18 @@
             STOPWATCH(recv_stop_watch, "Receiver::query");
             Log::info("Receiver starting query");
 
-<<<<<<< HEAD
+            if (nullptr == params_)
+            {
+                throw runtime_error("No parameters have been configured.");
+            }
+
     preprocess_result_ = make_unique<pair<map<uint64_t, vector<string>>, unique_ptr<KukuTable>>>
         (preprocess(items));
     auto& ciphertexts = preprocess_result_->first;
-=======
-            if (nullptr == params_)
-            {
-                throw runtime_error("No parameters have been configured.");
-            }
->>>>>>> 52f9dcbe
-
-            preprocess_result_ = preprocess(items);
-            auto& ciphertexts = preprocess_result_.first;
-
-<<<<<<< HEAD
+
+            return ciphertexts;
+        }
+
 pair<vector<bool>, Matrix<u8>> Receiver::decrypt_result(vector<Item>& items, Channel& chl)
 {
     pair<vector<bool>, Matrix<u8>> empty_result;
@@ -128,18 +125,17 @@
     auto& cuckoo = *(preprocess_result_->second);
     size_t padded_table_size = static_cast<size_t>(
         ((get_params().table_size() + slot_count_ - 1) / slot_count_) * slot_count_);
-=======
-            return ciphertexts;
-        }
->>>>>>> 52f9dcbe
-
-        pair<vector<bool>, Matrix<u8>> Receiver::decrypt_result(vector<Item>& items, Channel& chl)
-        {
-            auto& cuckoo = *preprocess_result_.second;
-            size_t padded_table_size = static_cast<size_t>(
-                ((get_params().table_size() + slot_count_ - 1) / slot_count_) * slot_count_);
-
-<<<<<<< HEAD
+
+            vector<int> table_to_input_map(padded_table_size, 0);
+            if (items.size() > 1 || (!get_params().use_fast_membership()))
+            {
+                table_to_input_map = cuckoo_indices(items, cuckoo);
+            }
+            else
+            {
+                Log::info("Receiver single query table to input map");
+            }
+
     /* Receive results */
     SenderResponseQuery query_resp;
     {
@@ -152,25 +148,6 @@
 
         Log::debug("Sender will send %i result packages", query_resp.package_count);
     }
-=======
-            vector<int> table_to_input_map(padded_table_size, 0);
-            if (items.size() > 1 || (!get_params().use_fast_membership()))
-            {
-                table_to_input_map = cuckoo_indices(items, cuckoo);
-            }
-            else
-            {
-                Log::info("Receiver single query table to input map");
-            }
->>>>>>> 52f9dcbe
-
-            /* Receive results */
-            SenderResponseQuery query_resp;
-            {
-                STOPWATCH(recv_stop_watch, "Receiver::query::wait_response");
-                chl.receive(query_resp);
-                Log::debug("Sender will send %i result packages", query_resp.package_count);
-            }
 
             auto intersection = stream_decrypt(chl, table_to_input_map, items);
 
@@ -549,24 +526,12 @@
 
             Log::info("Receiver batch size = %i", batch_size);
 
-<<<<<<< HEAD
-        ResultPackage pkg;
-        {
-            STOPWATCH(recv_stop_watch, "Receiver::stream_decrypt_worker_wait");
-            if (!channel.receive(pkg))
-            {
-                Log::error("Could not receive Result package");
-                return;
-            }
-        }
-=======
             auto num_threads = thread_count_;
             Log::debug("Decrypting %i blocks(%ib x %is) with %i threads",
                 block_count,
                 num_of_batches,
                 num_of_splits,
                 num_threads);
->>>>>>> 52f9dcbe
 
             std::vector<std::thread> thrds(num_threads);
             for (size_t t = 0; t < thrds.size(); ++t)
@@ -615,11 +580,15 @@
                 bool has_result = false;
                 std::vector<u8> has_label(batch_size);
 
-                ResultPackage pkg;
-                {
-                    STOPWATCH(recv_stop_watch, "Receiver::stream_decrypt_worker_wait");
-                    channel.receive(pkg);
-                }
+        ResultPackage pkg;
+        {
+            STOPWATCH(recv_stop_watch, "Receiver::stream_decrypt_worker_wait");
+            if (!channel.receive(pkg))
+            {
+                Log::error("Could not receive Result package");
+                return;
+            }
+        }
 
                 int base_idx = static_cast<int>(pkg.batch_idx * batch_size);
                 Log::debug("Thread idx: %i, pkg.batch_idx: %i", thread_idx, pkg.batch_idx);
