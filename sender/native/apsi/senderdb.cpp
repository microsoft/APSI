// Copyright (c) Microsoft Corporation. All rights reserved.
// Licensed under the MIT license.

// STD
#include <deque>
#include <memory>
#include <mutex>
#include <thread>
#include <numeric>

// APSI
#include "apsi/psiparams.h"
#include "apsi/senderdb.h"
#include "apsi/util/db_encoding.cpp"

using namespace std;
using namespace seal;

namespace apsi
{
    using namespace util;
    using namespace logging;

    namespace
    {
<<<<<<< HEAD
        std::size_t SenderDB::bin_bundle_count() const
        {
            // Lock the database for reading 
            auto lock = db_lock_.acquire_read();

            // Compute the total number of bin bundles
            return accumulate(bin_bundles_.cbegin(), bin_bundles_.cend(), size_t(0),
                [&](auto &a, auto &b) { return a + b.size(); });
        }

        LabeledSenderDB::LabeledSenderDB(PSIParams params) :
            params_(params),
            crypto_context_(SEALContext::Create(params.encryption_params()))
        {
            // What is the actual length of strings stored in the hash table
            encoding_bit_length_ = params.item_bit_length_used_after_oprf();
            Log::debug("encoding bit length = %i", encoding_bit_length_);
        }

        void LabeledSenderDB::clear_db()
        {
            // Lock the database for writing
            auto lock = db_lock_.acquire_write();

            bin_bundles_.clear();
        }

        template<typename L>
        void LabeledSenderDB<L>::set_data(map<Item, vector<uint8_t> > &data, size_t thread_count)
        {
            STOPWATCH(sender_stop_watch, "LabeledSenderDB::set_data");
            clear_db();
            add_data(data, thread_count);
        }

        template<typename L>
        Modulus& BinBundle<L>::field_mod()
        {
            // Forgive me
            ContextData &context_data = crypto_context_.seal_context()->first_context_data();
            return context_data.parms().plain_modulus();
        }

        AlgItemLabel<felt_t> algebraize_item_label(Item &item, FullWidthLabel &label)
        {
            Modulus& mod = field_mod();

            // Convert the item from to a sequence of field elements. This is the "algebraic item".
            vector<felt_t> alg_item = bits_to_field_elts(item.to_bitstring(params_.item_bit_count()), mod);

            // Convert the label from to a sequence of field elements. This is the "algebraic label".
            vector<felt_t> alg_label = bits_to_field_elts(label.to_bitstring(params_.item_bit_count()), mod);

            // The number of field elements necessary to represent both these values MUST be the same
            if (alg_item.size() != alg_label.size())
            {
                throw logic_error("Items must take up as many slots as labels");
            }

            // Convert pair of vector to vector of pairs
            AlgItemLabel<felt_t> ret;
            for (size_t i = 0; i < alg_item.size(); i++)
            {
                ret.emplace_back({ alg_item[i], alg_label[i] });
            }

            return ret;
        }

        AlgItemLabel<monostate> algebraize_item(Item &item)
        {
            Modulus mod = field_mod();

            // Convert the item from to a sequence of field elements. This is the "algebraic item".
            vector<felt_t> alg_item = bits_to_field_elts(item.to_bitstring(params_.item_bit_count()), mod);
=======
        /**
        Converts each given Item-Label pair into its algebraic form, i.e., a sequence of felt-felt pairs. Also computes
        each Item's cuckoo index.
        */
        vector<pair<AlgItemLabel<felt_t>, size_t> > preprocess_labeled_data(
            const std::map<Item, FullWidthLabel> &data,
            PSIParams &params
        ) {
            // Some variables we'll need
            size_t bins_per_item = params.bins_per_item();
            size_t item_bit_count = params.item_bit_count();
            const Modulus &mod = params.seal_params().plain_modulus();
>>>>>>> 123dbf1f

            // Construct the cuckoo hash functions
            vector<kuku::LocFunc> normal_loc_funcs;
            for (size_t i = 0; i < params.hash_func_count(); i++)
            {
                kuku::LocFunc f = kuku::LocFunc(
                    params.table_size(),
                    kuku::make_item(i, 0)
                );
                normal_loc_funcs.push_back(f);
            }

            // Calculate the cuckoo indices for each item. Store every pair of (&item-label, cuckoo_idx) in a vector.
            // Later, we're gonna sort this vector by cuckoo_idx and use the result to parallelize the work of inserting
            // the items into BinBundles
            vector<pair<AlgItemLabel<felt_t>, size_t> > data_with_indices;
            for (auto &item_label_pair : data)
            {
                // Serialize the data into field elements
                Item &item = item_label_pair.first;
                FullWidthLabel &label = item_label_pair.second;
                AlgItemLabel<felt_t> alg_item_label = algebraize_item_label(item, label, item_bit_count, mod);

                // Collect the cuckoo indices, ignoring duplicates
                std::set<size_t> cuckoo_indices;
                for (kuku::LocFunc &hash_func : normal_loc_funcs)
                {
                    // The current hash value is an index into a table of Items. In reality our BinBundles are tables of
                    // bins, which contain chunks of items. How many chunks? bins_per_item many chunks
                    size_t cuckoo_idx = hash_func(item) * bins_per_item;

                    // Store the data along with its index
                    data_with_indices.push_back({ alg_item_label, cuckoo_idx });
                }
            }
        }

        /*
        Converts each given Item into its algebraic form, i.e., a sequence of felt-monostate pairs. Also computes each
        Item's cuckoo index.
        */
        vector<pair<AlgItemLabel<monostate>, size_t> > preprocess_unlabeled_data(
            const std::map<Item, monostate> &data,
            PSIParams &params
        ) {
            // Some variables we'll need
            size_t bins_per_item = params.bins_per_item();
            size_t item_bit_count = params.item_bit_count();
            const Modulus &mod = params.seal_params().plain_modulus();

            // Construct the cuckoo hash functions
            vector<kuku::LocFunc> normal_loc_funcs;
            for (size_t i = 0; i < params.hash_func_count(); i++)
            {
                kuku::LocFunc f = kuku::LocFunc(
                    params.table_size(),
                    kuku::make_item(i, 0)
                );
                normal_loc_funcs.push_back(f);
            }

            // Calculate the cuckoo indices for each item. Store every pair of (&item-label, cuckoo_idx) in a vector.
            // Later, we're gonna sort this vector by cuckoo_idx and use the result to parallelize the work of inserting
            // the items into BinBundles
            vector<pair<AlgItemLabel<felt_t>, size_t> > data_with_indices;
            for (auto &item_label_pair : data)
            {
                // Serialize the data into field elements
                Item &item = item_label_pair.first;
                AlgItemLabel<monostate> alg_item = algebraize_item(item, item_bit_count, mod);

                // Collect the cuckoo indices, ignoring duplicates
                std::set<size_t> cuckoo_indices;
                for (kuku::LocFunc &hash_func : normal_loc_funcs)
                {
                    // The current hash value is an index into a table of Items. In reality our BinBundles are tables of
                    // bins, which contain chunks of items. How many chunks? bins_per_item many chunks
                    size_t cuckoo_idx = hash_func(item) * bins_per_item;

                    // Store the data along with its index
                    data_with_indices.push_back({ alg_item, cuckoo_idx });
                }
            }
        }

        /**
        Returns the bundle idx that the given cuckoo idx belongs to
        */
        size_t cuckoo_idx_to_bundle_idx(size_t cuckoo_idx, size_t bins_per_bundle)
        {
            // Recall that bin indices are relative to the bundle index. That is, the first bin index of a bundle at
            // bundle index 5 is 0. A cuckoo index is similar, except it is not relative to the bundle index. It just
            // keeps counting past bundle boundaries. So in order to get the bin index from the cuckoo index, just
            // compute cuckoo_idx (mod bins_per_bundle).
            size_t bin_idx = cuckoo_idx % bins_per_bundle;
            // Now compute which bundle index this cuckoo index belongs to
            size_t bundle_idx = (cuckoo_idx - bin_idx) / bins_per_bundle;

            return bundle_idx;
        }

        /**
        Takes algebraized data to be inserted, splits it up, and distributes it so that thread_count many threads can
        all insert in parallel
        */
        template<L>
        void dispatch_add_data(
            vector<pair<AlgItemLabel<L>, size_t > > &data_with_indices
            vector<set<BinBundle<L>> > &bin_bundles,
            uint32_t bins_per_bundle,
            size_t thread_count
        ) {

            // Collect the bundle indices and partition them into thread_count many partitions. By some uniformity
            // assumption, the number of things to insert per partition should be roughly the same. Note that
            // the contents of bundle_indices is always sorted (increasing order).
            set<size_t> bundle_indices;
            for (auto &data_with_idx : data_with_indices)
            {
                size_t cuckoo_idx = data_with_idx.second;
                size_t bundle_idx = cuckoo_idx_to_bundle_idx(cuckoo_idx, bins_per_bundle);
                bundle_indices.insert(bundle_idx);
            }

            // Partition the bundle indices appropriately
            vector<pair<size_t, size_t> > partitions = partition_evenly(bundle_indices.size(), thread_count);

            // Run the threads on the partitions
            vector<thread> threads;
            uint32_t max_bin_size = params_.table_params().max_bin_size;
            for (auto &partition : partitions)
            {
                threads.emplace_back([&, t]() {
                    size_t start_idx = partition.first;
                    size_t end_idx = partition.second;
                    add_data_worker(data_with_indices, bin_bundles, bins_per_bundle, max_bin_size, start_idx, end_idx);
                });
            }

            // Wait for the threads to finish
            for (auto &t : threads)
            {
                t.join();
            }
        }

        /**
        Inserts the given items and corresponding labels into bin_bundles at their respective cuckoo indices. It will
        only insert the data with bundle index in the half-open range range [begin_bundle_idx, end_bundle_idx). If
        inserting into a BinBundle would make the number of items in a bin larger than max_bin_size, this function
        will create and insert a new BinBundle.
        */
        template<typename L>
        void add_data_worker(
            vector<pair<AlgItemLabel<L>, size_t> > &data_with_indices,
            vector<set<BinBundle<L>> > &bin_bundles,
            uint32_t bins_per_bundle,
            size_t max_bin_size,
            size_t begin_bundle_idx,
            size_t end_bundle_idx,
        ) {
            STOPWATCH(sender_stop_watch, "LabeledSenderDB::add_data_worker");

            // Iteratively insert each item-label pair at the given cuckoo index
            for (auto &data_with_idx : data_with_indices)
            {
                auto &data = data_with_idx.first;

                // Get the bundle index
                size_t cuckoo_idx = data_with_indices.second;
                size_t bundle_idx = cuckoo_idx_to_bundle_idx(cuckoo_idx, bins_per_bundle);

                // If the bundle_idx isn't in the prescribed range, don't try to insert this data
                if (bundle_idx < begin_bundle_idx || bundle_idx >= end_bundle_idx)
                {
                    continue;
                }

                // Get the bundle set at the given bundle index
                vector<BinBundle> &bundle_set = bin_bundles_.at(bundle_idx);

                // Try to insert these field elements in an existing BinBundle at this bundle index. Keep track of
                // whether or not we succeed.
                bool inserted = false;
                for (size_t i = 0; i < bundle_set.size(); i++)
                {
                    BinBundle &bundle = bundle_set.at(i);
                    // Do a dry-run insertion and see if the new largest bin size in the range
                    // exceeds the limit
                    int new_largest_bin_size = bundle.multi_insert_dry_run(data, bin_idx);

                    // Check if inserting would violate the max bin size constraint
                    if (new_largest_bin_size > 0 && new_largest_bin_size < max_bin_size)
                    {
                        // All good
                        bundle.multi_insert_for_real(data, bin_idx);
                        inserted = true;
                        break;
                    }
                }

                // If we had conflicts everywhere, then we need to make a new BinBundle and insert the data there
                if (!inserted)
                {
                    // Make a fresh BinBundle and insert
                    BinBundle new_bin_bundle(bins_per_bundle, crypto_context_);
                    int res = new_bin_bundle.multi_insert_for_real(data, bin_idx);

                    // If even that failed, I don't know what could've happened
                    if (res < 0)
                    {
                        throw logic_error("Couldn't insert item into a brand new BinBundle");
                    }

                    // Push a new BinBundle to the set of BinBundles at this bundle index
                    bin_bundles.push_back(new_bin_bundle);
                }

                // Now it's time to regenerate the caches of all the modified BinBundles. We'll just go through all the
                // bundle indices we touched and lazily regenerate the caches of all the BinBundles at those indices.
                for (size_t &bundle_idx : bundle_indices)
                {
                    // Get the set of BinBundles at this bundle index
                    set<BinBundle> &bundle_set = bin_bundles_.at(bundle_idx);

                    // Regenerate the cache of every BinBundle in the set
                    for (BinBundle &bundle : bundle_set)
                    {
                        // Don't worry, this doesn't do anything unless the BinBundle was actually modified
                        bundle.regen_cache();
                    }
                }
            }
        }
    }

    namespace sender
    {
        LabeledSenderDB::LabeledSenderDB(PSIParams params) :
            params_(params),
            crypto_context_(SEALContext::Create(params.encryption_params()))
        {
            // What is the actual length of strings stored in the hash table
            encoding_bit_length_ = params.item_bit_length_used_after_oprf();
            Log::debug("encoding bit length = %i", encoding_bit_length_);
        }

        /**
        Clears the database
        */
        void LabeledSenderDB::clear_db()
        {
            // Lock the database for writing
            auto lock = db_lock_.acquire_write();

            bin_bundles_.clear();
        }

        template<typename L>
        void LabeledSenderDB<L>::set_data(map<Item, vector<uint8_t> > &data, size_t thread_count)
        {
            STOPWATCH(sender_stop_watch, "LabeledSenderDB::set_data");
            clear_db();
            add_data(data, thread_count);
        }

        template<typename L>
        Modulus& BinBundle<L>::field_mod()
        {
            return params_.seal_params().plain_modulus();
        }

        /**
        Inserts the given data into the database, using at most thread_count threads
        */
        void LabeledSenderDB::add_data(std::map<Item, FullWidthLabel> &data, size_t thread_count)
        {
            STOPWATCH(sender_stop_watch, "LabeledSenderDB::add_data");

            // Lock the database for writing
            auto lock = db_lock_.acquire_write();

            // Break the data down into its field element representation. Also compute the items' cuckoo indices.
            vector<pair<AlgItemLabel<felt_t>, size_t> > data_with_indices
                = preprocess_labeled_data(data, params_);

            // Dispatch the insertion
            uint32_t bins_per_bundle = params_.bins_per_bundle();
            dispatch_add_data(data_with_indices, bin_bundles_, bins_per_bundle);
        }

        /**
        Throws an error. This should never ever be called. The only reason this exists is because SenderDB is an
        interface that needs to support both labeled and unlabeled insertion. A LabeledSenderDB does not do unlabeled
        insertion. If you can think of a better way to structure this, keep it to yourself.
        */
        void LabeledSenderDB::add_data(std::map<Item, FullWidthLabel> &data, size_t thread_count)
        {
            throw logic_error("Cannot do unlabeled insertion on a LabeledSenderDB");
        }

        /**
        Inserts the given data into the database, using at most thread_count threads
        */
        void UnlabeledSenderDB::add_data(std::map<Item, monostate> &data, size_t thread_count)
        {
            STOPWATCH(sender_stop_watch, "LabeledSenderDB::add_data");

            // Lock the database for writing
            auto lock = db_lock_.acquire_write();

            // Break the data down into its field element representation. Also compute the items' cuckoo indices.
            vector<pair<AlgItemLabel<felt_t>, size_t> > data_with_indices
                = preprocess_unlabeled_data(data, params_);

            // Dispatch the insertion
            uint32_t bins_per_bundle = params_.bins_per_bundle();
            dispatch_add_data(data_with_indices, bin_bundles_, bins_per_bundle);
        }

        /**
        Throws an error. This should never ever be called. The only reason this exists is because SenderDB is an
        interface that needs to support both labeled and unlabeled insertion. An UnlabeledSenderDB does not do labeled
        insertion. If you can think of a better way to structure this, keep it to yourself.
        */
        void UnlabeledSenderDB::add_data(std::map<Item, FullWidthLabel> &data, size_t thread_count)
        {
            throw logic_error("Cannot do labeled insertion on an UnlabeledSenderDB");
        }


        /**
        Clears the database and inserts the given data, using at most thread_count threads
        */
        void LabeledSenderDB::set_data(std::map<Item, FullWidthLabel> &data, size_t thread_count) {
            clear_db();
            add_data(data, thread_count);
        }

        /**
        This does not and should not work. See LabeledSenderDB::add_data
        */
        void LabeledSenderDB::set_data(std::map<Item, monostate> &data, size_t thread_count) {
            throw logic_error("Cannot do unlabeled insertion on a LabeledSenderDB");
        }

        /**
        Clears the database and inserts the given data, using at most thread_count threads
        */
        void UnlabeledSenderDB::set_data(std::map<Item, monostate> &data, size_t thread_count) {
            clear_db();
            add_data(data, thread_count);
        }

        /**
        This does not and should not work. See UnlabeledSenderDB::add_data
        */
        void UnlabeledSenderDB::set_data(std::map<Item, FullWidthLabel> &data, size_t thread_count) {
            throw logic_error("Cannot do labeled insertion on an UnlabeledSenderDB");
        }

        template<typename L>
        set<const BinBundleCache&> SenderDB<L>::get_cache(std::uint32_t bundle_idx)
        {
            if (bundle_idx >= bin_bundles_.size())
            {
                throw out_of_range("bundle_idx is out of range");
            }

            set<BinBundleCache&> result;
            for (const auto &bundle : bin_bundles_[bundle_idx])
            {
                result.insert(bundle.get_cache());
            }
        }
    } // namespace sender
} // namespace apsi<|MERGE_RESOLUTION|>--- conflicted
+++ resolved
@@ -23,83 +23,6 @@
 
     namespace
     {
-<<<<<<< HEAD
-        std::size_t SenderDB::bin_bundle_count() const
-        {
-            // Lock the database for reading 
-            auto lock = db_lock_.acquire_read();
-
-            // Compute the total number of bin bundles
-            return accumulate(bin_bundles_.cbegin(), bin_bundles_.cend(), size_t(0),
-                [&](auto &a, auto &b) { return a + b.size(); });
-        }
-
-        LabeledSenderDB::LabeledSenderDB(PSIParams params) :
-            params_(params),
-            crypto_context_(SEALContext::Create(params.encryption_params()))
-        {
-            // What is the actual length of strings stored in the hash table
-            encoding_bit_length_ = params.item_bit_length_used_after_oprf();
-            Log::debug("encoding bit length = %i", encoding_bit_length_);
-        }
-
-        void LabeledSenderDB::clear_db()
-        {
-            // Lock the database for writing
-            auto lock = db_lock_.acquire_write();
-
-            bin_bundles_.clear();
-        }
-
-        template<typename L>
-        void LabeledSenderDB<L>::set_data(map<Item, vector<uint8_t> > &data, size_t thread_count)
-        {
-            STOPWATCH(sender_stop_watch, "LabeledSenderDB::set_data");
-            clear_db();
-            add_data(data, thread_count);
-        }
-
-        template<typename L>
-        Modulus& BinBundle<L>::field_mod()
-        {
-            // Forgive me
-            ContextData &context_data = crypto_context_.seal_context()->first_context_data();
-            return context_data.parms().plain_modulus();
-        }
-
-        AlgItemLabel<felt_t> algebraize_item_label(Item &item, FullWidthLabel &label)
-        {
-            Modulus& mod = field_mod();
-
-            // Convert the item from to a sequence of field elements. This is the "algebraic item".
-            vector<felt_t> alg_item = bits_to_field_elts(item.to_bitstring(params_.item_bit_count()), mod);
-
-            // Convert the label from to a sequence of field elements. This is the "algebraic label".
-            vector<felt_t> alg_label = bits_to_field_elts(label.to_bitstring(params_.item_bit_count()), mod);
-
-            // The number of field elements necessary to represent both these values MUST be the same
-            if (alg_item.size() != alg_label.size())
-            {
-                throw logic_error("Items must take up as many slots as labels");
-            }
-
-            // Convert pair of vector to vector of pairs
-            AlgItemLabel<felt_t> ret;
-            for (size_t i = 0; i < alg_item.size(); i++)
-            {
-                ret.emplace_back({ alg_item[i], alg_label[i] });
-            }
-
-            return ret;
-        }
-
-        AlgItemLabel<monostate> algebraize_item(Item &item)
-        {
-            Modulus mod = field_mod();
-
-            // Convert the item from to a sequence of field elements. This is the "algebraic item".
-            vector<felt_t> alg_item = bits_to_field_elts(item.to_bitstring(params_.item_bit_count()), mod);
-=======
         /**
         Converts each given Item-Label pair into its algebraic form, i.e., a sequence of felt-felt pairs. Also computes
         each Item's cuckoo index.
@@ -112,7 +35,6 @@
             size_t bins_per_item = params.bins_per_item();
             size_t item_bit_count = params.item_bit_count();
             const Modulus &mod = params.seal_params().plain_modulus();
->>>>>>> 123dbf1f
 
             // Construct the cuckoo hash functions
             vector<kuku::LocFunc> normal_loc_funcs;
@@ -488,5 +410,15 @@
                 result.insert(bundle.get_cache());
             }
         }
+
+        std::size_t SenderDB::bin_bundle_count() const
+        {
+            // Lock the database for reading 
+            auto lock = db_lock_.acquire_read();
+
+            // Compute the total number of bin bundles
+            return accumulate(bin_bundles_.cbegin(), bin_bundles_.cend(), size_t(0),
+                [&](auto &a, auto &b) { return a + b.size(); });
+        }
     } // namespace sender
 } // namespace apsi