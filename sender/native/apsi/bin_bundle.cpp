// Copyright (c) Microsoft Corporation. All rights reserved.
// Licensed under the MIT license.

// STD
#include <algorithm>
#include <type_traits>
#include <utility>

// APSI
#include "apsi/bin_bundle_generated.h"
#include "apsi/bin_bundle.h"
#include "apsi/util/interpolate.h"

// SEAL
#include "seal/util/defines.h"

#pragma message("REMOVE THESE EVENTUALLY")
static size_t false_positives = 0;
static size_t true_positives = 0;
static size_t total_search_count = 0;

namespace apsi
{
    using namespace std;
    using namespace seal;
    using namespace seal::util;
    using namespace util;

    namespace sender
    {
        using namespace util;

        namespace
        {
            /**
            Helper function. Determines if a field element is present in a bin.
            */
            bool is_present(const vector<felt_t> &bin, felt_t element)
            {
                return bin.end() != find(bin.begin(), bin.end(), element);
            }

            /**
            Helper function. Determines if a field element is present in a bin.
            */
            bool is_present(const vector<felt_t> &bin, const CuckooFilter &filter, felt_t element)
            {
                total_search_count++;

                // Check if the key is already in the current bin.
                if (filter.contains(element)) {
                    // Perform a linear search to determine true/false positives
                    bool result = is_present(bin, element);

                    if (result)
                        true_positives++;
                    else
                        false_positives++;

                    return result;
                }

                return false;
            }

            /**
            Helper function. Returns an iterator pointing to the given field element in the bin if found
            and bin.end() otherwise.
            */
            template<typename BinT>
            auto get_iterator(BinT &bin, const CuckooFilter &filter, const felt_t &element)
            {
                total_search_count++;

                if (filter.contains(element)) {
                    auto result = find(bin.begin(), bin.end(), element);
                    if (bin.end() == result)
                    {
                        false_positives++;
                    }
                    else
                    {
                        true_positives++;
                    }

                    return result;
                }

                return bin.end();
            }
        }

        /**
        Evaluates the polynomial on the given ciphertext. We don't compute the powers of the input ciphertext C
        ourselves. Instead we assume they've been precomputed and accept the powers: (C, C², C³, ...) as input. The
        number of powers provided MUST be at least plaintext_polyn_coeffs_.size()-1.
        */
        Ciphertext BatchedPlaintextPolyn::eval(const vector<Ciphertext> &ciphertext_powers) const
        {
#ifdef SEAL_THROW_ON_TRANSPARENT_CIPHERTEXT
            static_assert(false,
                "SEAL must be built with SEAL_THROW_ON_TRANSPARENT_CIPHERTEXT=OFF");
#endif
            // We need to have enough ciphertext powers to evaluate this polynomial
            if (batched_coeffs.size() > ciphertext_powers.size())
            {
                throw invalid_argument("not enough ciphertext powers available");
            }

            const SEALContext &seal_context = *crypto_context.seal_context();
            Evaluator &evaluator = *crypto_context.evaluator();

            // Lowest degree terms are stored in the lowest index positions in vectors. Specifically,
            // ciphertext_powers[1] is the first power of the ciphertext data, but batched_coeffs[0] is the constant
            // coefficient.
            //
            // Because the plaintexts in batched_coeffs can be identically zero, SEAL should be built with
            // SEAL_THROW_ON_TRANSPARENT_CIPHERTEXT=OFF. We create a result ciphertext that is identically zero and set
            // its NTT form flag to true so the additions below will work.
            Ciphertext result;
            result.resize(seal_context, seal_context.first_parms_id(), 2);
            result.is_ntt_form() = true;
            Ciphertext temp;
            Plaintext coeff;
            for (size_t deg = 1; deg < batched_coeffs.size(); deg++)
            {
                coeff.unsafe_load(seal_context, batched_coeffs[deg].data(), batched_coeffs[deg].size());
                evaluator.multiply_plain(ciphertext_powers[deg], coeff, temp);
                evaluator.add_inplace(result, temp);
            }

            // Need to transform back from NTT form before we can add the constant coefficient. The constant coefficient
            // is specifically not in NTT form so this can work.
            evaluator.transform_from_ntt_inplace(result);
            coeff.unsafe_load(seal_context, batched_coeffs[0].data(), batched_coeffs[0].size());
            evaluator.add_plain_inplace(result, coeff);

            // Make the result as small as possible by modulus switching
            while (result.parms_id() != seal_context.last_parms_id())
            {
                evaluator.mod_switch_to_next_inplace(result);
            }

            // If the last parameter set has only one prime, we can compress the result
            // further by setting low-order bits to zero. This effectively increases the
            // noise, but that doesn't matter as long as we don't use all noise budget.
            const EncryptionParameters &parms = seal_context.last_context_data()->parms();
            if (parms.coeff_modulus().size() == 1)
            {
                // The number of data bits we need to have left in each ciphertext coefficient
                int compr_coeff_bit_count = parms.plain_modulus().bit_count() +
                    get_significant_bit_count(parms.poly_modulus_degree());

                int coeff_mod_bit_count = parms.coeff_modulus()[0].bit_count();

                // The number of bits to set to zero
                int irrelevant_bit_count = coeff_mod_bit_count - compr_coeff_bit_count;

                // Can compression achieve anything?
                if (irrelevant_bit_count > 0)
                {
                    // Mask for zeroing out the irrelevant bits
                    uint64_t mask = ~((uint64_t(1) << irrelevant_bit_count) - 1);
                    SEAL_ITERATE(iter(result), result.size(), [&](auto &&I) {
                        // We only have a single RNS component so dereference once more
                        SEAL_ITERATE(*I, parms.poly_modulus_degree(), [&](auto &J) {
                            J &= mask;
                        });
                    });
                }
            }

            return result;
        }

        /**
        Constructs a batched Plaintext polynomial from a list of polynomials. Takes an evaluator and batch encoder to do
        encoding and NTT ops.
        */
        BatchedPlaintextPolyn::BatchedPlaintextPolyn(
            const vector<FEltPolyn> &polyns,
            CryptoContext crypto_context,
            bool compressed
        ) : crypto_context(move(crypto_context))
        {
            compr_mode_type compr_mode = compressed ? compr_mode_type::zstd : compr_mode_type::none;

            // Find the highest degree polynomial in the list. The max degree determines how many Plaintexts we
            // need to make
            size_t max_deg = 0;
            for (const FEltPolyn &p : polyns)
            {
                // Degree = number of coefficients - 1
                max_deg = max(p.size(), max_deg + 1) - 1;
            }

            // Now make the Plaintexts. We let Plaintext i contain all bin coefficients of degree i.
            size_t num_polyns = polyns.size();
            for (size_t i = 0; i < max_deg + 1; i++)
            {
                // Go through all the bins, collecting the coefficients at degree i
                vector<felt_t> coeffs_of_deg_i;
                coeffs_of_deg_i.reserve(num_polyns);
                for (const FEltPolyn &p : polyns)
                {
                    // Get the coefficient if it's set. Otherwise it's zero
                    felt_t coeff = 0;
                    if (i < p.size())
                    {
                        coeff = p[i];
                    }

                    coeffs_of_deg_i.push_back(coeff);
                }

                // Now let pt be the Plaintext consisting of all those degree i coefficients
                Plaintext pt;
                this->crypto_context.encoder()->encode(coeffs_of_deg_i, pt);

                // When evaluating the match and interpolation polynomials on encrypted query data, we multiply each
                // power of the encrypted query with a plaintext (pt here) corresponding to the polynomial coefficient,
                // and add the results together. The constant coefficient (i == 0 here) is handled by simply adding to
                // the result, which requires that the plaintext is not in NTT form.
                if (i != 0)
                {
                    this->crypto_context.evaluator()->transform_to_ntt_inplace(
                        pt,
                        this->crypto_context.seal_context()->first_parms_id()
                    );
                }

                // Push the new Plaintext
                vector<seal_byte> pt_data;
                pt_data.resize(pt.save_size(compr_mode));
                size_t size = pt.save(pt_data.data(), pt_data.size(), compr_mode);
                pt_data.resize(size);
                batched_coeffs.push_back(move(pt_data));
            }
        }

        BinBundleCache::BinBundleCache(const CryptoContext &crypto_context, size_t label_size) :
            batched_matching_polyn(crypto_context)
        {
            batched_interp_polyns.reserve(label_size);
            for (size_t label_idx = 0; label_idx < label_size; label_idx++)
            {
                batched_interp_polyns.emplace_back(crypto_context);
            }
        }

        BinBundle::BinBundle(
            const CryptoContext &crypto_context,
            size_t label_size,
            size_t max_bin_size,
            bool compressed) :
            cache_invalid_(true),
            cache_(crypto_context, label_size),
            crypto_context_(crypto_context),
            compressed_(compressed),
            max_bin_size_(max_bin_size)
        {
            if (!crypto_context_.evaluator())
            {
                throw invalid_argument("evaluator is not set in crypto_context");
            }

            // Set up internal data structures
            size_t num_bins = crypto_context_.seal_context()->first_context_data()->parms().poly_modulus_degree();
            clear(num_bins, label_size);
        }

        /**
        Returns the modulus that defines the finite field that we're working in
        */
        const Modulus& BinBundle::field_mod() const
        {
            const auto &context_data = crypto_context_.seal_context()->first_context_data();
            return context_data->parms().plain_modulus();
        }

        template<>
        int BinBundle::multi_insert(
            const vector<felt_t> &items,
            size_t start_bin_idx,
            bool dry_run
        ) {
            // We are inserting items only; no labels. This BinBundle cannot have a non-zero label size.
            if (get_label_size())
            {
                APSI_LOG_ERROR("Attempted to insert unlabeled data in a labeled BinBundle");
                throw runtime_error("failed to insert items");
            }

            if (items.empty())
            {
                APSI_LOG_ERROR("No item data to insert");
                return -1;
            }

            // Return -1 if there isn't enough room in the BinBundle to insert at the given location
            if (start_bin_idx >= get_num_bins() || items.size() > get_num_bins() - start_bin_idx)
            {
                return -1;
            }

            // If we're here, that means we can insert in all bins
            size_t max_bin_size = 0;
            size_t curr_bin_idx = start_bin_idx;
            for (felt_t curr_item : items)
            {
                vector<felt_t> &curr_bin = item_bins_[curr_bin_idx];

                // Compare the would-be bin size here to the running max
                if (max_bin_size < curr_bin.size() + 1)
                {
                    max_bin_size = curr_bin.size() + 1;
                }

                // Insert if not dry run
                if (!dry_run)
                {
                    // Insert the new item
                    CuckooFilter &curr_filter = filters_[curr_bin_idx];
                    curr_bin.push_back(curr_item);
                    curr_filter.add(curr_item);

                    // Indicate that the polynomials need to be recomputed
                    cache_invalid_ = true;
                }

                curr_bin_idx++;
            }

            return safe_cast<int>(max_bin_size);
        }

        template<>
        int BinBundle::multi_insert(
            const vector<pair<felt_t, vector<felt_t>>> &item_labels,
            size_t start_bin_idx,
            bool dry_run
        ) {
            // We are inserting item-labels. This BinBundle cannot have a zero label size.
            if (!get_label_size())
            {
                APSI_LOG_ERROR("Attempted to insert labeled data in an unlabeled BinBundle");
                throw runtime_error("failed to insert item-labels");
            }

            if (item_labels.empty())
            {
                APSI_LOG_ERROR("No item or label data to insert");
                return -1;
            }

            // Check that item_labels has correct size
            size_t label_size = get_label_size();
            for (const auto &curr_item_label : item_labels)
            {
                size_t curr_label_size = curr_item_label.second.size();
                if (curr_label_size != label_size)
                {
                    APSI_LOG_ERROR("Attempted to insert item-label with incorrect label size " << curr_label_size
                        << " (expected " << label_size << ")");
                    throw invalid_argument("failed to insert item-labels");
                }
            }

            // Return -1 if there isn't enough room in the BinBundle to insert at the given location
            if (start_bin_idx >= get_num_bins() || item_labels.size() > get_num_bins() - start_bin_idx)
            {
                return -1;
            }

            // Do we have a non-zero label size? In that case we cannot have repeated item parts in bins
            if (get_label_size())
            {
                // For each key, check that we can insert into the corresponding bin. If the answer is "no" at any
                // point, return -1.
                size_t curr_bin_idx = start_bin_idx;
                for (auto &curr_item_label : item_labels)
                {
                    felt_t curr_item = curr_item_label.first;
                    vector<felt_t> &curr_bin = item_bins_[curr_bin_idx];
                    CuckooFilter &curr_filter = filters_[curr_bin_idx];

                    // Check if the key is already in the current bin. If so, that's an insertion error
                    if (is_present(curr_bin, curr_filter, curr_item))
                    {
                        return -1;
                    }

                    curr_bin_idx++;
                }
            }

            // If we're here, that means we can insert in all bins
            size_t max_bin_size = 0;
            size_t curr_bin_idx = start_bin_idx;
            for (auto &curr_item_label : item_labels)
            {
                felt_t curr_item = curr_item_label.first;
                vector<felt_t> &curr_bin = item_bins_[curr_bin_idx];

                // Compare the would-be bin size here to the running max
                if (max_bin_size < curr_bin.size() + 1)
                {
                    max_bin_size = curr_bin.size() + 1;
                }

                // Insert if not dry run
                if (!dry_run)
                {
                    // Insert the new item
                    CuckooFilter &curr_filter = filters_[curr_bin_idx];
                    curr_bin.push_back(curr_item);
                    curr_filter.add(curr_item);

                    // Insert the new label; loop over each label part
                    for (size_t label_idx = 0; label_idx < get_label_size(); label_idx++)
                    {
                        // Add this label part to the matching bin
                        felt_t curr_label = curr_item_label.second[label_idx];
                        label_bins_[label_idx][curr_bin_idx].push_back(curr_label);
                    }

                    // Indicate that the polynomials need to be recomputed
                    cache_invalid_ = true;
                }

                curr_bin_idx++;
            }

            return safe_cast<int>(max_bin_size);
        }

        template<>
        bool BinBundle::try_multi_overwrite(
            const vector<felt_t> &items,
            size_t start_bin_idx
        ) {
            if (items.empty())
            {
                APSI_LOG_ERROR("No item data to insert");
                return false;
            }

            // This function may have been called accidentally; no label data is given, so nothing will be overwritten.
            // This is equivalent to searching for the presence of the felt items in this BinBundle and forcing the
            // cache to be recomputed.
            APSI_LOG_WARNING("No label data was given to overwrite existing label data; nothing will be done");

            // Return false if there isn't enough room in the BinBundle to insert at the given location
            if (start_bin_idx >= get_num_bins() || items.size() > get_num_bins() - start_bin_idx)
            {
                return false;
            }

            // Check that all the item components appear sequentially in this BinBundle
            size_t curr_bin_idx = start_bin_idx;
            for (felt_t curr_item : items) {
                vector<felt_t> &curr_bin = item_bins_[curr_bin_idx];
                CuckooFilter &curr_filter = filters_[curr_bin_idx];

                // A non-match was found; the item is not here.
                if (!is_present(curr_bin, curr_filter, curr_item)) {
                    return false;
                } 

                curr_bin_idx++;
            }

            // Nothing was done, but mark the cache as dirty anyway
            cache_invalid_ = true;

            return true;
        }

        template<>
        bool BinBundle::try_multi_overwrite(
            const vector<pair<felt_t, vector<felt_t>>> &item_labels,
            size_t start_bin_idx
        ) {
            if (item_labels.empty())
            {
                APSI_LOG_ERROR("No item or label data to insert");
                return false;
            }

            // Check that item_labels has correct size
            size_t label_size = get_label_size();
            for (const auto &curr_item_label : item_labels)
            {
                size_t curr_label_size = curr_item_label.second.size();
                if (curr_label_size != label_size)
                {
<<<<<<< HEAD
                    APSI_LOG_ERROR("Attempted to overwrite item-label with incorrect label size " << curr_label_size
                        << " (expected " << label_size << ")");
                    throw invalid_argument("failed to overwrite item-labels");
=======
                    APSI_LOG_ERROR("Attempted to insert an item with incorrect label size ("
                        << curr_label_size << "; expected " << label_size << ")");
                    return false;
>>>>>>> 96c2adfb
                }
            }

            // Return false if there isn't enough room in the BinBundle to insert at the given location
            if (start_bin_idx >= get_num_bins() || item_labels.size() > get_num_bins() - start_bin_idx)
            {
                return false;
            }

            // Check that all the item components appear sequentially in this BinBundle
            size_t curr_bin_idx = start_bin_idx;
            for (auto &curr_item_label : item_labels) {
                felt_t curr_item = curr_item_label.first;
                vector<felt_t> &curr_bin = item_bins_[curr_bin_idx];
                CuckooFilter &curr_filter = filters_[curr_bin_idx];

                // A non-match was found; the item is not here.
                if (!is_present(curr_bin, curr_filter, curr_item)) {
                    return false;
                } 

                curr_bin_idx++;
            }

            // If we're here, that means we can overwrite the labels
            size_t max_bin_size = 0;
            curr_bin_idx = start_bin_idx;
            for (auto &curr_item_label : item_labels)
            {
                felt_t curr_item = curr_item_label.first;

                // Overwrite the label in the bin
                vector<felt_t> &curr_bin = item_bins_[curr_bin_idx];
                CuckooFilter &curr_filter = filters_[curr_bin_idx];

                auto found_pos = find(curr_bin.begin(), curr_bin.end(), curr_item);

                // From the earlier check we know that found_pos is not the end-iterator. Check this again to be sure.
                if (found_pos == curr_bin.end())
                {
                    APSI_LOG_ERROR(
                        "Attempted to overwrite item-label, but the item could no longer be found; "
                        "the internal state of this BinBundle has been corrupted")
                    throw runtime_error("failed to overwrite item-labels");
                }

                // Compute the location in the curr_bin so we know how to index into the label bins
                auto item_loc_in_bin = distance(curr_bin.begin(), found_pos);

                // Write the new label; loop over each label part
                for (size_t label_idx = 0; label_idx < get_label_size(); label_idx++)
                {
                    // Overwrite this label part in the matching bin
                    felt_t curr_label = curr_item_label.second[label_idx];
                    label_bins_[label_idx][curr_bin_idx][item_loc_in_bin] = curr_label;
                }

                // Indicate that the polynomials need to be recomputed
                cache_invalid_ = true;

                curr_bin_idx++;
            }

            return true;
        }

        bool BinBundle::try_multi_remove(
            const vector<felt_t> &items,
            size_t start_bin_idx
        ) {
            if (items.empty())
            {
                APSI_LOG_ERROR("No item data to remove");
                return false;
            }

            // Return false if there isn't enough room in the BinBundle at the given location
            if (start_bin_idx >= get_num_bins() || items.size() > get_num_bins() - start_bin_idx)
            {
                return false;
            }

            // Go through all the items. If any item doesn't appear, we scrap the whole computation and return false.
            size_t curr_bin_idx = start_bin_idx;
            vector<vector<felt_t>::iterator> to_remove_item_its;
            vector<vector<vector<felt_t>::iterator>> to_remove_label_its(get_label_size());

            for (auto &item : items)
            {
                vector<felt_t> &curr_bin = item_bins_[curr_bin_idx];
                CuckooFilter &curr_filter = filters_[curr_bin_idx];

                auto to_remove_item_it = get_iterator(curr_bin, curr_filter, item);
                if (curr_bin.end() == to_remove_item_it)
                {
                    // One of the items isn't there; return false;
                    return false;
                }
                else
                {
                    // Found the item; mark it for removal
                    to_remove_item_its.push_back(to_remove_item_it);

                    // We need to also mark the corresponding labels for removal
                    auto item_loc_in_bin = distance(curr_bin.begin(), to_remove_item_it);
                    for (size_t label_idx = 0; label_idx < get_label_size(); label_idx++)
                    {
                        auto to_remove_label_it = label_bins_[label_idx][curr_bin_idx].begin() + item_loc_in_bin;
                        to_remove_label_its[label_idx].push_back(to_remove_label_it);
                    }
                }

                curr_bin_idx++;
            }

            // We got to this point, so all of the items were found. Now just erase them.
            curr_bin_idx = start_bin_idx;
            for (auto to_remove_item_it : to_remove_item_its)
            {
                // Remove the item
                item_bins_[curr_bin_idx].erase(to_remove_item_it);
                filters_[curr_bin_idx].remove(*to_remove_item_it);

                // Indicate that the polynomials need to be recomputed
                cache_invalid_ = true;

                curr_bin_idx++;
            }

            // Finally erase the label parts
            for (size_t label_idx = 0; label_idx < get_label_size(); label_idx++)
            {
                curr_bin_idx = start_bin_idx;
                for (auto to_remove_label_it : to_remove_label_its[label_idx])
                {
                    // Remove the label
                    label_bins_[label_idx][curr_bin_idx].erase(to_remove_label_it);

                    curr_bin_idx++;
                }
            }

            return true;
        }

        bool BinBundle::try_get_multi_label(
            const vector<felt_t> &items,
            size_t start_bin_idx,
            vector<felt_t> &labels
        ) const
        {
            if (items.empty())
            {
                APSI_LOG_ERROR("No item data to search for");
                return false;
            }

            // Return false if there isn't enough room in the BinBundle at the given location
            if (start_bin_idx >= get_num_bins() || items.size() > get_num_bins() - start_bin_idx)
            {
                return false;
            }

            // Resize the labels vector to expected size; we will write in a non-linear order
            labels.clear();
            labels.resize(items.size() * get_label_size());

            // Go through all the items. If the item appears, find its label and write to labels. If any item
            // doesn't appear, we scrap the whole computation and return false.
            size_t curr_bin_idx = start_bin_idx;
            for (size_t item_idx = 0; item_idx < items.size(); item_idx++)
            {
                const vector<felt_t> &curr_bin = item_bins_[curr_bin_idx];
                const CuckooFilter &curr_filter = filters_[curr_bin_idx];

                // Find the item if present in this bin
                auto item_it = get_iterator(curr_bin, curr_filter, items[item_idx]);

                if (curr_bin.end() == item_it)
                {
                    // One of the items isn't there. No label to fetch. Clear the labels and return early.
                    labels.clear();
                    return false;
                }
                
                // Found the (felt) item. Next collect the label parts for this and write to label.
                auto item_loc_in_bin = distance(curr_bin.begin(), item_it);
                for (size_t label_idx = 0; label_idx < get_label_size(); label_idx++)
                {
                    // Need to reorder the felts
                    labels[items.size() * label_idx + item_idx] = label_bins_[label_idx][curr_bin_idx][item_loc_in_bin];
                }

                curr_bin_idx++;
            }

            return true;
        }

        void BinBundle::clear(size_t num_bins, size_t label_size)
        {
            // Clear item data
            item_bins_.clear();
            item_bins_.resize(num_bins);

            // Clear label data
            label_bins_.clear();
            label_bins_.reserve(label_size);
            for (size_t i = 0; i < label_size; i++)
            {
                label_bins_.emplace_back(num_bins);
            }

            // Clear filters
            filters_.clear();
            filters_.reserve(num_bins);
            for (size_t i = 0; i < num_bins; i++)
            {
                filters_.emplace_back(max_bin_size_, /* bits per tag */ 12);
            }

            // Clear the cache
            clear_cache();
        }

        void BinBundle::clear_cache()
        {
            cache_.felt_matching_polyns.clear();
            cache_.batched_matching_polyn = crypto_context_;

            cache_.felt_interp_polyns.clear();
            cache_.batched_interp_polyns.clear();

            cache_invalid_ = true;
        }

        const BinBundleCache &BinBundle::get_cache() const
        {
            if (cache_invalid_)
            {
                throw logic_error("tried to retrieve stale cache");
            }

            return cache_;
        }

        void BinBundle::regen_plaintexts()
        {
            // This function assumes that BinBundle::clear_cache and BinBundle::regen_polyns have been called and the
            // polynomials have not been modified since then.

            // Compute and cache the batched "matching" polynomials. They're computed in both labeled and unlabeled PSI.
            BatchedPlaintextPolyn p(cache_.felt_matching_polyns, crypto_context_, compressed_);
            cache_.batched_matching_polyn = move(p);

            // Compute and cache the batched Newton interpolation polynomials iff they exist.
            cache_.batched_interp_polyns.reserve(get_label_size());
            for (const auto &interp_polyn : cache_.felt_interp_polyns)
            {
                BatchedPlaintextPolyn p(interp_polyn, crypto_context_, compressed_);
                cache_.batched_interp_polyns.push_back(move(p));
            }
        }

        void BinBundle::regen_polyns()
        {
            // This function assumes that BinBundle::clear_cache has been called and the polynomials have not been
            // modified since then. Specifically, it assumes that item_bins_ is empty and and label_bins_ is set
            // to the correct size. 

            // Get the field modulus. We need this for polynomial calculations
            const Modulus &mod = field_mod();

            size_t num_bins = get_num_bins();
            size_t label_size = get_label_size();
            cache_.felt_matching_polyns.reserve(num_bins);
            cache_.felt_interp_polyns.resize(label_size);
            for (auto &fip : cache_.felt_interp_polyns)
            {
                fip.reserve(num_bins);
            }

            // For each bin in the bundle, compute and cache the corresponding "matching polynomial"
            for (size_t bin_idx = 0; bin_idx < get_num_bins(); bin_idx++)
            {
                // Compute and cache the matching polynomial
                FEltPolyn p = polyn_with_roots(item_bins_[bin_idx], mod);
                cache_.felt_matching_polyns.push_back(move(p));

                // Compute and cache the label polynomials
                for (size_t label_idx = 0; label_idx < get_label_size(); label_idx++)
                {
                    // Compute and cache the matching polynomial
                    FEltPolyn p = newton_interpolate_polyn(item_bins_[bin_idx], label_bins_[label_idx][bin_idx], mod);
                    cache_.felt_interp_polyns[label_idx].push_back(move(p));
                }
            }
        }

        void BinBundle::regen_cache()
        {
            // Only recompute the cache if it needs to be recomputed
            if (cache_invalid_)
            {
                clear_cache();
                regen_polyns();
                regen_plaintexts();
                cache_invalid_ = false;
            }
        }

        bool BinBundle::empty() const
        {
            return all_of(item_bins_.begin(), item_bins_.end(), [](auto &b) { return b.empty(); });
        }

        namespace
        {
            flatbuffers::Offset<fbs::FEltArray> fbs_create_felt_array(
                flatbuffers::FlatBufferBuilder &fbs_builder,
                const vector<felt_t> &felts)
            {
                auto felt_array_data = fbs_builder.CreateVector(felts);
                return fbs::CreateFEltArray(fbs_builder, felt_array_data);
            }

            flatbuffers::Offset<fbs::FEltMatrix> fbs_create_felt_matrix(
                flatbuffers::FlatBufferBuilder &fbs_builder,
                const vector<vector<felt_t>> &felts)
            {
                auto felt_matrix_data = fbs_builder.CreateVector([&]() {
                    vector<flatbuffers::Offset<fbs::FEltArray>> ret;
                    for (const auto &felts_row : felts)
                    {
                        ret.push_back(fbs_create_felt_array(fbs_builder, felts_row));
                    }
                    return ret;
                }());
                return fbs::CreateFEltMatrix(fbs_builder, felt_matrix_data);
            }

            flatbuffers::Offset<fbs::Plaintext> fbs_create_plaintext(
                flatbuffers::FlatBufferBuilder &fbs_builder,
                const vector<seal_byte> &pt)
            {
                auto pt_data = fbs_builder.CreateVector(reinterpret_cast<const unsigned char*>(pt.data()), pt.size());
                return fbs::CreatePlaintext(fbs_builder, pt_data);
            }

            flatbuffers::Offset<fbs::BatchedPlaintextPolyn> fbs_create_batched_plaintext_polyn(
                flatbuffers::FlatBufferBuilder &fbs_builder,
                const vector<vector<seal_byte>> &polyn)
            {
                auto polyn_data = fbs_builder.CreateVector([&]() {
                    vector<flatbuffers::Offset<fbs::Plaintext>> ret;
                    for (const auto &coeff : polyn)
                    {
                        ret.push_back(fbs_create_plaintext(fbs_builder, coeff));
                    }
                    return ret;
                }());
                return fbs::CreateBatchedPlaintextPolyn(fbs_builder, polyn_data);
            }
        }

        size_t BinBundle::save(ostream &out, uint32_t bundle_idx) const
        {
            flatbuffers::FlatBufferBuilder fbs_builder(1024);

            // Write the items and labels
            auto item_bins = fbs_create_felt_matrix(fbs_builder, item_bins_);
            auto label_bins = fbs_builder.CreateVector([&]() {
                vector<flatbuffers::Offset<fbs::FEltMatrix>> ret;
                for (auto &bin : label_bins_)
                {
                    ret.push_back(fbs_create_felt_matrix(fbs_builder, bin));
                }
                return ret;
            }());

            flatbuffers::Offset<fbs::BinBundleCache> bin_bundle_cache;
            if (!cache_invalid_)
            {
                auto felt_matching_polyns = fbs_create_felt_matrix(fbs_builder, cache_.felt_matching_polyns);
                auto batched_matching_polyn = fbs_create_batched_plaintext_polyn(
                    fbs_builder,
                    cache_.batched_matching_polyn.batched_coeffs);

                auto felt_interp_polyns = fbs_builder.CreateVector([&]() {
                    vector<flatbuffers::Offset<fbs::FEltMatrix>> ret;
                    for (const auto &fips : cache_.felt_interp_polyns)
                    {
                        ret.push_back(fbs_create_felt_matrix(fbs_builder, fips));
                    }
                    return ret;
                }());

                auto batched_interp_polyns = fbs_builder.CreateVector([&]() {
                    vector<flatbuffers::Offset<fbs::BatchedPlaintextPolyn>> ret;
                    for (const auto &bips : cache_.batched_interp_polyns)
                    {
                        ret.push_back(fbs_create_batched_plaintext_polyn(fbs_builder, bips.batched_coeffs));
                    }
                    return ret;
                }());

                fbs::BinBundleCacheBuilder bin_bundle_cache_builder(fbs_builder);
                bin_bundle_cache_builder.add_felt_matching_polyns(felt_matching_polyns);
                bin_bundle_cache_builder.add_batched_matching_polyn(batched_matching_polyn);
                bin_bundle_cache_builder.add_felt_interp_polyns(felt_interp_polyns);
                bin_bundle_cache_builder.add_batched_interp_polyns(batched_interp_polyns);
                bin_bundle_cache = bin_bundle_cache_builder.Finish();
            }

            fbs::BinBundleBuilder bin_bundle_builder(fbs_builder);
            bin_bundle_builder.add_bundle_idx(bundle_idx);
            bin_bundle_builder.add_mod(field_mod().value());
            bin_bundle_builder.add_item_bins(item_bins);
            bin_bundle_builder.add_label_bins(label_bins);
            bin_bundle_builder.add_cache(bin_bundle_cache);

            auto bb = bin_bundle_builder.Finish();
            fbs_builder.FinishSizePrefixed(bb);

            out.write(
                reinterpret_cast<const char*>(fbs_builder.GetBufferPointer()),
                safe_cast<streamsize>(fbs_builder.GetSize()));

            return fbs_builder.GetSize();
        }

        pair<uint32_t, size_t> BinBundle::load(istream &in)
        {
            // Remove all data and clear the cache
            clear();

            vector<seal_byte> in_data(apsi::util::read_from_stream(in));

            auto verifier = flatbuffers::Verifier(reinterpret_cast<const unsigned char*>(in_data.data()), in_data.size());
            bool safe = fbs::VerifySizePrefixedBinBundleBuffer(verifier);
            if (!safe)
            {
                APSI_LOG_ERROR("Failed to load BinBundle: the buffer is invalid");
                throw runtime_error("failed to load BinBundle");
            }

            auto bb = fbs::GetSizePrefixedBinBundle(in_data.data());

            // Load the bundle index
            uint32_t bundle_idx = bb->bundle_idx();

            // Throw if the field modulus does not match
            uint64_t mod = bb->mod();
            if (mod != field_mod().value())
            {
                APSI_LOG_ERROR("The loaded BinBundle field modulus (" << mod
                    << ") differs from the field modulus of this BinBundle (" << field_mod().value() << ")");
                throw runtime_error("failed to load BinBundle");
            }

            // Check that the number of bins is correct
            size_t num_bins = get_num_bins();
            const auto &item_bins = *bb->item_bins()->rows();
            if (num_bins != item_bins.size())
            {
                APSI_LOG_ERROR("The loaded BinBundle has " << item_bins.size()
                    << " item bins but this BinBundle expects " << num_bins << " bins");
                throw runtime_error("failed to load BinBundle");
            }

            // The loaded label size must match the label size for this BinBundle
            size_t label_size = get_label_size();

            for (size_t bin_idx = 0; bin_idx < num_bins; bin_idx++)
            {
                auto &item_bin = *item_bins[bin_idx]->felts();

                // Check that the sizes of the bins are at most max_bin_size_
                if (item_bin.size() > max_bin_size_)
                {
                    APSI_LOG_ERROR("The loaded BinBundle has an item bin of size " << item_bin.size()
                        << " but this BinBundle has a maximum bin size " << max_bin_size_);
                    throw runtime_error("failed to load BinBundle");
                }

                // All is good; copy over the item data
                transform(item_bin.begin(), item_bin.end(), back_inserter(item_bins_[bin_idx]), [&](auto felt_item) {
#ifdef APSI_DEBUG
                    if (label_size && is_present(item_bins_[bin_idx], filters_[bin_idx], felt_item))
                    {
                        APSI_LOG_ERROR("The loaded BinBundle data contains a repeated value " << felt_item
                            << " in bin at index " << bin_idx);
                        throw runtime_error("failed to load BinBundle");
                    }
#endif
                    // Add to the cuckoo filter
                    filters_[bin_idx].add(felt_item);

                    // Return to add the item to item_bins_[bin_idx]
                    return felt_item;
                });
            }

            // We are now done with the item data; next check that the label size is correct
            size_t loaded_label_size = bb->label_bins() ? bb->label_bins()->size() : 0;
            if (label_size != loaded_label_size)
            {
                APSI_LOG_ERROR("The loaded BinBundle has label size " << loaded_label_size
                    << " but this BinBundle expects label size " << label_size);
                throw runtime_error("failed to load BinBundle");
            }

            for (size_t label_idx = 0; label_idx < label_size; label_idx++)
            {
                // We can now safely dereference bb->label_bins()
                auto &label_bins = *bb->label_bins()->operator[](label_idx)->rows();

                // Check that the number of bins is the same as for the items
                if (label_bins.size() != num_bins)
                {
                    APSI_LOG_ERROR("The loaded BinBundle has label data for " << label_bins.size()
                        << " bins but this BinBundle expects " << num_bins << " bins");
                    throw runtime_error("failed to load BinBundle");
                }

                // Check that each bin has the same size as the corresponding items bin
                for (size_t bin_idx = 0; bin_idx < num_bins; bin_idx++)
                {
                    size_t item_bin_size = item_bins_[bin_idx].size();
                    auto &label_bin = *label_bins[bin_idx]->felts();
                    if (label_bin.size() != item_bin_size)
                    {
                        APSI_LOG_ERROR("The loaded BinBundle has at bin index " << bin_idx
                            << " a label bin of size " << label_bin.size()
                            << " which does not match the item bin size " << item_bin_size);
                        throw runtime_error("failed to load BinBundle");
                    }

                    // All is good; copy over the label data
                    copy(label_bin.begin(), label_bin.end(), back_inserter(label_bins_[label_idx][bin_idx]));
                }
            }

            // Finally load the cache, if present
            if (bb->cache())
            {
                const auto &cache = *bb->cache();

                // Do we have the right number of rows in the loaded felt_matching_polyns data?
                auto &felt_matching_polyns = *cache.felt_matching_polyns()->rows();
                if (felt_matching_polyns.size() != num_bins)
                {
                    APSI_LOG_ERROR("The loaded BinBundle cache contains an incorrect number ("
                        << felt_matching_polyns.size() << ") of matching polynomials (expected " << num_bins << ")");
                    throw runtime_error("failed to load BinBundle");
                }

                // We keep track of the largest polynomial coefficient count
                size_t max_coeff_count = 0;

                for (size_t bin_idx = 0; bin_idx < num_bins; bin_idx++)
                {
                    auto &felt_matching_polyn = *felt_matching_polyns[bin_idx]->felts();

                    // Copy over the matching polynomial coefficients for this bin index
                    FEltPolyn p;
                    p.reserve(felt_matching_polyn.size());
                    copy(felt_matching_polyn.begin(), felt_matching_polyn.end(), back_inserter(p));
                    cache_.felt_matching_polyns.push_back(move(p));

                    // Keep track of the largest coefficient count
                    max_coeff_count = max<size_t>(max_coeff_count, felt_matching_polyn.size());
                }

                // Each "column" of coefficients is batched into a single plaintext, so check that the number of
                // plaintexts actually matches max_coeff_count.
                auto &batched_matching_polyn = *cache.batched_matching_polyn()->coeffs();
                if (batched_matching_polyn.size() != max_coeff_count)
                {
                    APSI_LOG_ERROR("The loaded BinBundle cache contains an incorrect number ("
                        << batched_matching_polyn.size() 
                        << ") of batched matching polynomial coefficients (expected " << max_coeff_count << ")");
                    throw runtime_error("failed to load BinBundle");
                }

                // Create the batched matching polynomial; we load the data below
                cache_.batched_matching_polyn = crypto_context_;

                // The number of plaintexts is correct; copy them over
                for (size_t coeff_idx = 0; coeff_idx < max_coeff_count; coeff_idx++)
                {
                    // Get the current coefficient data
                    auto &batched_matching_polyn_coeff = *batched_matching_polyn[coeff_idx]->data();

                    // Copy the data over to a local vector
                    vector<seal_byte> pt_data;
                    pt_data.reserve(batched_matching_polyn_coeff.size());
                    transform(
                        batched_matching_polyn_coeff.begin(),
                        batched_matching_polyn_coeff.end(),
                        back_inserter(pt_data),
                        [](auto b) { return static_cast<seal_byte>(b); });

                    // Move the loaded data to the cache
                    cache_.batched_matching_polyn.batched_coeffs.push_back(move(pt_data));
                }

                // We are now done with the item cache data; next check that the label cache size is correct
                size_t felt_interp_polyns_size = cache.felt_interp_polyns() ? cache.felt_interp_polyns()->size() : 0;
                size_t batched_interp_polyns_size = cache.batched_interp_polyns() ? cache.batched_interp_polyns()->size() : 0;

                if (label_size != felt_interp_polyns_size)
                {
                    APSI_LOG_ERROR("The loaded BinBundle cache has (felt_interp_polyns) label size "
                        << felt_interp_polyns_size << " but this BinBundle expects label size " << label_size);
                    throw runtime_error("failed to load BinBundle");
                }
                if (label_size != batched_interp_polyns_size)
                {
                    APSI_LOG_ERROR("The loaded BinBundle cache has (batched_interp_polyns) label size "
                        << batched_interp_polyns_size << " but this BinBundle expects label size " << label_size);
                    throw runtime_error("failed to load BinBundle");
                }

                // Resize felt_interp_polyns to correct size at this point; reserve space for batched_interp_polyns but
                // construct them only when needed
                cache_.felt_interp_polyns.resize(label_size);
                cache_.batched_interp_polyns.reserve(label_size);

                for (size_t label_idx = 0; label_idx < label_size; label_idx++)
                {
                    // Do we have the right number of rows in the loaded felt_interp_polyns data?
                    auto &felt_interp_polyns = *cache.felt_interp_polyns()->operator[](label_idx)->rows();
                    if (felt_interp_polyns.size() != num_bins)
                    {
                        APSI_LOG_ERROR("The loaded BinBundle cache contains an incorrect number ("
                            << felt_interp_polyns.size() << ") of interpolation polynomials (expected "
                            << num_bins << ")");
                        throw runtime_error("failed to load BinBundle");
                    }

                    // Next, check that the number of coefficients is correct and copy data over
                    for (size_t bin_idx = 0; bin_idx < num_bins; bin_idx++)
                    {
                        auto &felt_interp_polyn = *felt_interp_polyns[bin_idx]->felts();

                        // Compare the number of interpolation polynomial coefficients to the number of matching
                        // polynomial coefficients
                        size_t matching_polyn_coeff_count = cache_.felt_matching_polyns[bin_idx].size();
                        size_t interp_polyn_coeff_count = felt_interp_polyn.size();

                        // This is an empty bin if the matching polynomial has zero or one coefficients; in this case
                        // the interpolation polynomial size should equal the matching polynomial size. Otherwise the
                        // interpolation polynomial size is one less than the matching polynomial size.
                        bool empty_bin = matching_polyn_coeff_count <= 1;
                        size_t expected_interp_polyn_coeff_count =
                            empty_bin ? matching_polyn_coeff_count : matching_polyn_coeff_count - 1;

                        if (interp_polyn_coeff_count != expected_interp_polyn_coeff_count)
                        {
                            APSI_LOG_ERROR("The loaded BinBundle cache has at bin index " << bin_idx << " "
                                << interp_polyn_coeff_count << " interpolation polynomial coefficients (expected "
                                << expected_interp_polyn_coeff_count << ")");
                            throw runtime_error("failed to load BinBundle");
                        }

                        // Copy over the interpolation polynomial coefficients for this bin index
                        FEltPolyn p;
                        p.reserve(interp_polyn_coeff_count);
                        copy(felt_interp_polyn.begin(), felt_interp_polyn.end(), back_inserter(p));
                        cache_.felt_interp_polyns[label_idx].push_back(move(p));
                    }

                    // Finally check that the number of batched interpolation polynomial coefficients is correct and
                    // copy them over.
                    auto &batched_interp_polyn = *cache.batched_interp_polyns()->operator[](label_idx)->coeffs();
                    size_t batched_interp_polyn_coeff_count = batched_interp_polyn.size();
                    bool empty_bundle = max_coeff_count <= 1;
                    size_t expected_batch_interp_polyn_coeff_count = empty_bundle ? max_coeff_count : max_coeff_count - 1;
                    if (batched_interp_polyn_coeff_count != expected_batch_interp_polyn_coeff_count)
                    {
                        APSI_LOG_ERROR("The loaded BinBundle cache contains an incorrect number ("
                            << batched_interp_polyn_coeff_count 
                            << ") of batched interpolation polynomial coefficients (expected "
                            << expected_batch_interp_polyn_coeff_count << ")");
                        throw runtime_error("failed to load BinBundle");
                    }

                    // Create a new batched interpolation polynomial; we load the data below
                    cache_.batched_interp_polyns.emplace_back(crypto_context_);

                    // The number of plaintexts is correct; copy them over
                    for (size_t coeff_idx = 0; coeff_idx < batched_interp_polyn_coeff_count; coeff_idx++)
                    {
                        // Get the current coefficient data
                        auto &batched_interp_polyn_coeff = *batched_interp_polyn[coeff_idx]->data();

                        // Copy the data over to a local vector
                        vector<seal_byte> pt_data;
                        pt_data.reserve(batched_interp_polyn_coeff.size());
                        transform(
                            batched_interp_polyn_coeff.begin(),
                            batched_interp_polyn_coeff.end(),
                            back_inserter(pt_data),
                            [](auto b) { return static_cast<seal_byte>(b); });

                        // Move the loaded data to the cache
                        cache_.batched_interp_polyns[label_idx].batched_coeffs.push_back(move(pt_data));
                    }
                }

                // Mark the cache as valid
                cache_invalid_ = false;
            }

            return { bundle_idx, in_data.size() };
        }
    } // namespace sender
} // namespace apsi<|MERGE_RESOLUTION|>--- conflicted
+++ resolved
@@ -494,15 +494,9 @@
                 size_t curr_label_size = curr_item_label.second.size();
                 if (curr_label_size != label_size)
                 {
-<<<<<<< HEAD
                     APSI_LOG_ERROR("Attempted to overwrite item-label with incorrect label size " << curr_label_size
                         << " (expected " << label_size << ")");
                     throw invalid_argument("failed to overwrite item-labels");
-=======
-                    APSI_LOG_ERROR("Attempted to insert an item with incorrect label size ("
-                        << curr_label_size << "; expected " << label_size << ")");
-                    return false;
->>>>>>> 96c2adfb
                 }
             }
 
