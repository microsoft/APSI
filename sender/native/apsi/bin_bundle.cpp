// Copyright (c) Microsoft Corporation. All rights reserved.
// Licensed under the MIT license.

// STD
#include <algorithm>
#include <utility>

// APSI
#include "apsi/bin_bundle_generated.h"
#include "apsi/bin_bundle.h"
#include "apsi/util/interpolate.h"

<<<<<<< HEAD
static size_t false_positives = 0;
static size_t true_positives = 0;
static size_t total_search_count = 0;
=======
// SEAL
#include "seal/util/defines.h"
>>>>>>> 36c4244b

namespace apsi
{
    using namespace std;
    using namespace seal;
    using namespace seal::util;
    using namespace util;

    namespace sender
    {
        using namespace util;

        namespace
        {
            /**
            Helper function. Computes the "matching" polynomial of a bin, i.e., the unique monic polynomial whose roots are
            precisely the items of the bin.
            */
            template<typename L>
            FEltPolyn compute_matching_polyn(const vector<pair<felt_t, L>> &bin, const Modulus &mod)
            {
                // Collect the roots
                vector<felt_t> roots;
                roots.reserve(bin.size());
                for (auto &kv : bin) {
                    roots.push_back(kv.first);
                }

                // Compute and return the polynomial
                return polyn_with_roots(roots, mod);
            }

            /**
            Helper function. Computes the Newton interpolation polynomial of a bin
            */
            FEltPolyn compute_newton_polyn(const vector<pair<felt_t, felt_t>> &bin, const Modulus &mod)
            {
                // Collect the items and labels into different vectors
                vector<felt_t> points;
                vector<felt_t> values;
                points.reserve(bin.size());
                values.reserve(bin.size());

                // pv is (point, value)
                for (const auto &pv : bin)
                {
                    points.push_back(pv.first);
                    values.push_back(pv.second);
                }

                // Compute and return the Newton interpolation polynomial
                return newton_interpolate_polyn(points, values, mod);
            }

            /**
            Helper function. Determines if a field element is present in a bin.
            */
            template<typename L>
            bool is_present(const vector<std::pair<felt_t, L>> &curr_bin, const BloomFilter &curr_filter, const felt_t &element)
            {
                total_search_count++;

                // Check if the key is already in the current bin.
                if (curr_filter.maybe_present(element)) {
                    // Perform a linear search to determine true/false positives
                    if (curr_bin.end() != std::find_if(
                                              curr_bin.begin(),
                                              curr_bin.end(),
                                              [&element](const std::pair<felt_t, L> &elem) {
                                                  return elem.first == element;
                                              })) {
                        true_positives++;

                        return true;
                    }

                    false_positives++;
                }

                return false;
            }

            /**
            Helper function. Returns an iterator pointing to the given field element in the bin if found,
            invalid iterator otherwise.
            */
            template<typename L>
            /*vector<std::pair<felt_t, L>>::iterator*/
            auto get_iterator(
                vector<pair<felt_t, L>> &bin, const BloomFilter &filter, const felt_t &element)
            {
                total_search_count++;

                if (filter.maybe_present(element)) {
                    auto result = std::find_if(
                        bin.begin(), bin.end(), [&element](const pair<felt_t, L> &elem) {
                            return elem.first == element;
                        });

                    if (bin.end() == result) {
                        false_positives++;
                    } else {
                        true_positives;
                    }

                    return result;
                }

                return bin.end();
            }

            /**
            Helper function. Returns a const iterator pointing to the given field element in the bin if
            found, invalid iterator otherwise.
            */
            template <typename L>
            auto get_iterator(const vector<pair<felt_t, L>> &bin, const BloomFilter &filter, const felt_t &element)
            {
                total_search_count++;

                if (filter.maybe_present(element)) {
                    auto result = std::find_if(
                        bin.begin(), bin.end(), [&element](const pair<felt_t, L> &elem) {
                            return elem.first == element;
                        });

                    if (bin.end() == result)
                        false_positives++;
                    else
                        true_positives++;

                    return result;
                }

                return bin.end();
            }

            /**
            Helper function. Regenerate bloom filter for a given bin.
            */
            template<typename L>
            void regenerate_filter(const vector<std::pair<felt_t, L>> &bin, BloomFilter &filter)
            {
                filter.clear();

                for (std::pair<felt_t, L> pair : bin) {
                    filter.add(pair.first);
                }
            }
        }

        /**
        Evaluates the polynomial on the given ciphertext. We don't compute the powers of the input ciphertext C
        ourselves. Instead we assume they've been precomputed and accept the powers: (C, C², C³, ...) as input. The
        number of powers provided MUST be at least plaintext_polyn_coeffs_.size()-1.
        */
        Ciphertext BatchedPlaintextPolyn::eval(const vector<Ciphertext> &ciphertext_powers) const
        {
#ifdef SEAL_THROW_ON_TRANSPARENT_CIPHERTEXT
            static_assert(false,
                "SEAL must be built with SEAL_THROW_ON_TRANSPARENT_CIPHERTEXT=OFF");
#endif
            // We need to have enough ciphertext powers to evaluate this polynomial
            if (batched_coeffs.size() > ciphertext_powers.size())
            {
                throw invalid_argument("not enough ciphertext powers available");
            }

            const SEALContext &seal_context = *crypto_context.seal_context();
            Evaluator &evaluator = *crypto_context.evaluator();

            // Lowest degree terms are stored in the lowest index positions in vectors. Specifically,
            // ciphertext_powers[1] is the first power of the ciphertext data, but batched_coeffs[0] is the constant
            // coefficient.
            //
            // Because the plaintexts in batched_coeffs can be identically zero, SEAL should be built with
            // SEAL_THROW_ON_TRANSPARENT_CIPHERTEXT=OFF. We create a result ciphertext that is identically zero and set
            // its NTT form flag to true so the additions below will work.
            Ciphertext result;
            result.resize(seal_context, seal_context.first_parms_id(), 2);
            result.is_ntt_form() = true;
            Ciphertext temp;
            Plaintext coeff;
            for (size_t deg = 1; deg < batched_coeffs.size(); deg++)
            {
                coeff.unsafe_load(seal_context, batched_coeffs[deg].data(), batched_coeffs[deg].size());
                evaluator.multiply_plain(ciphertext_powers[deg], coeff, temp);
                evaluator.add_inplace(result, temp);
            }

            // Need to transform back from NTT form before we can add the constant coefficient. The constant coefficient
            // is specifically not in NTT form so this can work.
            evaluator.transform_from_ntt_inplace(result);
            coeff.unsafe_load(seal_context, batched_coeffs[0].data(), batched_coeffs[0].size());
            evaluator.add_plain_inplace(result, coeff);

            // Make the result as small as possible by modulus switching
            while (result.parms_id() != seal_context.last_parms_id())
            {
                evaluator.mod_switch_to_next_inplace(result);
            }

            // If the last parameter set has only one prime, we can compress the result
            // further by setting low-order bits to zero. This effectively increases the
            // noise, but that doesn't matter as long as we don't use all noise budget.
            const EncryptionParameters &parms = seal_context.last_context_data()->parms();
            if (parms.coeff_modulus().size() == 1)
            {
                // The number of data bits we need to have left in each ciphertext coefficient
                int compr_coeff_bit_count = parms.plain_modulus().bit_count() +
                    get_significant_bit_count(parms.poly_modulus_degree());

                int coeff_mod_bit_count = parms.coeff_modulus()[0].bit_count();
                APSI_LOG_DEBUG("coeffmodbitcount " << coeff_mod_bit_count);

                // The number of bits to set to zero
                int irrelevant_bit_count = coeff_mod_bit_count - compr_coeff_bit_count;
                APSI_LOG_DEBUG("irrelevant_bit_count " << irrelevant_bit_count);

                // Can compression achieve anything?
                if (irrelevant_bit_count > 0)
                {
                    // Mask for zeroing out the irrelevant bits
                    uint64_t mask = ~((uint64_t(1) << irrelevant_bit_count) - 1);
                    SEAL_ITERATE(iter(result), result.size(), [&](auto &&I) {
                        // We only have a single RNS component so dereference once more
                        SEAL_ITERATE(*I, parms.poly_modulus_degree(), [&](auto &J) {
                            J &= mask;
                        });
                    });
                }
            }

            return result;
        }

        /**
        Constructs a batched Plaintext polynomial from a list of polynomials. Takes an evaluator and batch encoder to do
        encoding and NTT ops.
        */
        BatchedPlaintextPolyn::BatchedPlaintextPolyn(
            const vector<FEltPolyn> &polyns,
            CryptoContext crypto_context,
            bool compressed
        ) : crypto_context(move(crypto_context))
        {
            compr_mode_type compr_mode = compressed ? compr_mode_type::zstd : compr_mode_type::none;

            // Find the highest degree polynomial in the list. The max degree determines how many Plaintexts we
            // need to make
            size_t max_deg = 0;
            for (const FEltPolyn &p : polyns)
            {
                // Degree = number of coefficients - 1
                max_deg = max(p.size(), max_deg + 1) - 1;
            }

            // Now make the Plaintexts. We let Plaintext i contain all bin coefficients of degree i.
            size_t num_polyns = polyns.size();
            for (size_t i = 0; i < max_deg + 1; i++)
            {
                // Go through all the bins, collecting the coefficients at degree i
                vector<felt_t> coeffs_of_deg_i;
                coeffs_of_deg_i.reserve(num_polyns);
                for (const FEltPolyn &p : polyns)
                {
                    // Get the coefficient if it's set. Otherwise it's zero
                    felt_t coeff = 0;
                    if (i < p.size())
                    {
                        coeff = p[i];
                    }

                    coeffs_of_deg_i.push_back(coeff);
                }

                // Now let pt be the Plaintext consisting of all those degree i coefficients
                Plaintext pt;
                this->crypto_context.encoder()->encode(coeffs_of_deg_i, pt);

                // When evaluating the match and interpolation polynomials on encrypted query data, we multiply each
                // power of the encrypted query with a plaintext (pt here) corresponding to the polynomial coefficient,
                // and add the results together. The constant coefficient (i == 0 here) is handled by simply adding to
                // the result, which requires that the plaintext is not in NTT form.
                if (i != 0)
                {
                    this->crypto_context.evaluator()->transform_to_ntt_inplace(
                        pt,
                        this->crypto_context.seal_context()->first_parms_id()
                    );
                }

                // Push the new Plaintext
                vector<seal_byte> pt_data;
                pt_data.resize(pt.save_size(compr_mode));
                size_t size = pt.save(pt_data.data(), pt_data.size(), compr_mode);
                pt_data.resize(size);
                batched_coeffs.push_back(move(pt_data));
            }
        }

        template<typename L>
        BinBundle<L>::BinBundle(const CryptoContext &crypto_context, bool compressed, size_t max_bin_size) :
            cache_invalid_(true),
            cache_(crypto_context),
            crypto_context_(crypto_context),
            compressed_(compressed),
            max_bin_size_(max_bin_size)
        {
            if (!crypto_context_.evaluator())
            {
                throw invalid_argument("evaluator is not set in crypto_context");
            }

            size_t num_bins = crypto_context_.seal_context()->first_context_data()->parms().poly_modulus_degree();
            bins_.resize(num_bins);
<<<<<<< HEAD
            filters_.reserve(num_bins);
            cache_.felt_matching_polyns.reserve(num_bins);

            for (size_t i = 0; i < num_bins; i++) {
                filters_.emplace_back(BloomFilter(max_bin_size, /* size_ratio */ 20));
            }
=======
>>>>>>> 36c4244b
        }

        /**
        Returns the modulus that defines the finite field that we're working in
        */
        template<typename L>
        const Modulus& BinBundle<L>::field_mod() const
        {
            const auto &context_data = crypto_context_.seal_context()->first_context_data();
            return context_data->parms().plain_modulus();
        }

        /**
        Batches this BinBundle's polynomials into SEAL Plaintexts. Resulting values are stored in cache_.
        */
        template<typename L>
        void BinBundle<L>::regen_plaintexts()
        {
            // Compute and cache the batched "matching" polynomials. They're computed in both labeled and unlabeled PSI.
            BatchedPlaintextPolyn p(cache_.felt_matching_polyns, crypto_context_, compressed_);
            cache_.batched_matching_polyn = move(p);

            // Compute and cache the batched Newton interpolation polynomials iff they exist. They're only computed for
            // labeled PSI.
            if (cache_.felt_interp_polyns.size() > 0)
            {
                BatchedPlaintextPolyn p(cache_.felt_interp_polyns, crypto_context_, compressed_);
                cache_.batched_interp_polyn = move(p);
            }
        }

        /**
        Does a dry-run insertion of item-label pairs into sequential bins, beginning at start_bin_idx. This does not
        mutate the BinBundle.
        On success, returns the size of the largest bin bins in the modified range, after insertion has taken place
        On failed insertion, returns -1
        */
        template<typename L>
        int BinBundle<L>::multi_insert_dry_run(
            const vector<pair<felt_t, L>> &item_label_pairs,
            size_t start_bin_idx
        ) {
            return multi_insert(item_label_pairs, start_bin_idx, true);
        }

        /**
        Inserts item-label pairs into sequential bins, beginning at start_bin_idx
        On success, returns the size of the largest bin bins in the modified range, after insertion has taken place
        On failed insertion, returns -1. On failure, no modification is made to the BinBundle.
        */
        template<typename L>
        int BinBundle<L>::multi_insert_for_real(
            const vector<pair<felt_t, L>> &item_label_pairs,
            size_t start_bin_idx
        ) {
            return multi_insert(item_label_pairs, start_bin_idx, false);
        }

        /**
        Inserts item-label pairs into sequential bins, beginning at start_bin_idx. If dry_run is specified, no change is
        made to the BinBundle.
        On success, returns the size of the largest bin bins in the modified range, after insertion has taken place
        On failed insertion, returns -1. On failure, no modification is made to the BinBundle.
        */
        template<typename L>
        int BinBundle<L>::multi_insert(
            const vector<pair<felt_t, L>> &item_label_pairs,
            size_t start_bin_idx,
            bool dry_run
        ) {
            // Return -1 if there isn't enough room in the bin bundle to insert at the given location
            if (start_bin_idx >= bins_.size() || item_label_pairs.size() > bins_.size() - start_bin_idx)
            {
                return -1;
            }

            // For each key, check that we can insert into the corresponding bin. If the answer is "no" at any point,
            // return -1.
            size_t curr_bin_idx = start_bin_idx;
            for (auto &pair : item_label_pairs)
            {
                auto item_component = pair.first;
                vector<std::pair<felt_t, L>> &curr_bin = bins_.at(curr_bin_idx);
                auto &curr_filter = filters_.at(curr_bin_idx);

                // Check if the key is already in the current bin. If so, that's an insertion error
                if (is_present(curr_bin, curr_filter, item_component)) {
                    return -1;
                }

                curr_bin_idx++;
            }

            // If we're here, that means we can insert in all bins
            size_t max_bin_size = 0;
            curr_bin_idx = start_bin_idx;
            for (auto &pair : item_label_pairs)
            {
                vector<std::pair<felt_t, L>> &curr_bin = bins_.at(curr_bin_idx);
                auto &curr_filter = filters_.at(curr_bin_idx);

                // Compare the would-be bin size here to the running max
                if (max_bin_size < curr_bin.size() + 1)
                {
                    max_bin_size = curr_bin.size() + 1;
                }

                // Insert if not dry run
                if (!dry_run)
                {
                    curr_bin.push_back(pair);
                    curr_filter.add(pair.first);

                    // Indicate that the polynomials need to be recomputed
                    cache_invalid_ = true;
                }

                curr_bin_idx++;
            }

            return max_bin_size;
        }

        /**
        Attempts to overwrite the stored items' labels with the given labels. Returns true iff it found a contiguous
        sequence of given items. If no such sequence was found, this BinBundle is not mutated. This function can be
        called on a BinBundle<monostate> but it won't do anything except force the cache to get recomputed, so don't
        bother.
        */
        template<typename L>
        bool BinBundle<L>::try_multi_overwrite(
            const vector<pair<felt_t, L>> &item_label_pairs,
            size_t start_bin_idx
        ) {
            // Return false if there isn't enough room in the bin bundle to insert at the given location
            if (start_bin_idx >= bins_.size() || item_label_pairs.size() > bins_.size() - start_bin_idx)
            {
                return false;
            }

            // Check that all the item components appear sequentially in this BinBundle
            size_t curr_bin_idx = start_bin_idx;
            for (auto &pair : item_label_pairs) {
                auto &item_component = pair.first;
                vector<std::pair<felt_t, L>> &curr_bin = bins_.at(curr_bin_idx);
                auto &curr_filter = filters_.at(curr_bin_idx);

                // A non-match was found. This isn't the item we're looking for
                if (!is_present(curr_bin, curr_filter, pair.first)) {
                    return false;
                } 

                curr_bin_idx++;
            }

            // If we're here, that means we can overwrite the labels
            size_t max_bin_size = 0;
            curr_bin_idx = start_bin_idx;
            for (auto &pair : item_label_pairs)
            {
                auto key = pair.first;
                auto value = pair.second;

                // Overwrite the label in the bin
                vector <std::pair<felt_t, L>> &curr_bin = bins_.at(curr_bin_idx);
                auto &curr_filter = filters_.at(curr_bin_idx);

                auto found_pos = std::find_if(
                    curr_bin.begin(), curr_bin.end(), [&key](const std::pair<felt_t, L> &element) {
                        return element.first == key;
                    });
                if (found_pos != curr_bin.end())
                {
                    found_pos->second = value;
                    regenerate_filter(curr_bin, curr_filter);
                }

                // Indicate that the polynomials need to be recomputed
                cache_invalid_ = true;

                curr_bin_idx++;
            }

            return true;
        }

        /**
        Attempts to remove the stored items and labels. Returns true iff it found a contiguous sequence of given
        items and the data was successfully removed. If no such sequence was found, this BinBundle is not mutated.
        */
        template<typename L>
        bool BinBundle<L>::try_multi_remove(
            const vector<felt_t> &items,
            size_t start_bin_idx
        ) {
            // Return false if there isn't enough room in the bin bundle at the given location
            if (start_bin_idx >= bins_.size() || items.size() > bins_.size() - start_bin_idx)
            {
                return false;
            }

            // Go through all the items. If any item doesn't appear, we scrap the whole computation and return false.
            size_t curr_bin_idx = start_bin_idx;
            vector<typename vector<pair<felt_t, L>>::iterator> to_remove_its;
            for (auto &item : items)
            {
                vector < pair<felt_t, L>> &curr_bin = bins_.at(curr_bin_idx);
                auto &curr_filter = filters_.at(curr_bin_idx);

                auto to_remove_it = get_iterator(curr_bin, curr_filter, item);

                if (to_remove_it == curr_bin.end())
                {
                    // One of the items isn't there; return false;
                    return false;
                }
                else
                {
                    // Found the label, put it in the return vector. *label_it is a key-value pair.
                    to_remove_its.push_back(move(to_remove_it));
                }

                curr_bin_idx++;
            }

            // We got to this point, so all of the items were found. Now just erase them.
            curr_bin_idx = start_bin_idx;
            for (auto to_remove_it : to_remove_its)
            {
                vector < pair<felt_t, L>> &curr_bin = bins_.at(curr_bin_idx);
                auto &curr_filter = filters_.at(curr_bin_idx);

                curr_bin.erase(to_remove_it);
                regenerate_filter(curr_bin, curr_filter);

                // Indicate that the polynomials need to be recomputed
                cache_invalid_ = true;

                curr_bin_idx++;
            }

            return true;
        }

        /**
        Sets the given labels to the set of labels associated with the sequence of items in this BinBundle, starting at
        start_idx. If any item is not present in its respective bin, this returns false and clears the given labels
        vector. Returns true on success.
        */
        template<typename L>
        bool BinBundle<L>::try_get_multi_label(
            const vector<felt_t> &items,
            size_t start_bin_idx,
            vector<L> &labels
        ) const
        {
            // Clear the return vector. We'll push to it as we collect labels
            labels.clear();

            // Return false if there isn't enough room in the bin bundle at the given location
            if (start_bin_idx >= bins_.size() || items.size() > bins_.size() - start_bin_idx)
            {
                return false;
            }

            // Go through all the items. If the item appears, add its label to labels. If any item doesn't appear, we
            // scrap the whole computation and return false.
            size_t curr_bin_idx = start_bin_idx;
            for (auto &item : items)
            {
                const vector<pair<felt_t, L>> &curr_bin = bins_.at(curr_bin_idx);
                const auto &curr_filter = filters_.at(curr_bin_idx);

                auto label_it = get_iterator(curr_bin, curr_filter, (felt_t)item);

                if (label_it == curr_bin.end())
                {
                    // One of the items isn't there. No label to fetch. Clear the vector and return early.
                    labels.clear();
                    return false;
                } else
                {
                    // Found the label, put it in the return vector. *label_it is a key-value pair.
                    labels.emplace_back(label_it->second);
                }

                curr_bin_idx++;
            }

            // Success. We found all the items
            return true;
        }

        /**
        Clears the contents of the BinBundle and wipes out the cache
        */
        template<typename L>
        void BinBundle<L>::clear()
        {
            size_t bins_size = bins_.size();
            bins_.clear();
            bins_.resize(bins_size);
            filters_.clear();
            filters_.reserve(bins_size);

            for (size_t i = 0; i < bins_size; i++) {
                filters_.emplace_back(BloomFilter(max_bin_size_, /* size_ratio */ 20));
            }

            clear_cache();
        }

        /**
        Wipes out the cache of the BinBundle
        */
        template<typename L>
        void BinBundle<L>::clear_cache()
        {
            cache_.felt_matching_polyns.clear();
            cache_.batched_matching_polyn = crypto_context_;

            cache_.felt_interp_polyns.clear();
            cache_.batched_interp_polyn.crypto_context = crypto_context_;

            cache_invalid_ = true;
        }

        /**
        Returns whether this BinBundle's cache needs to be recomputed
        */
        template<typename L>
        bool BinBundle<L>::cache_invalid() const
        {
            return cache_invalid_;
        }

        /**
        Gets a constant reference to this BinBundle's cache. This will throw an exception if the cache is invalid.
        Check the cache before you wreck the cache.
        */
        template<typename L>
        const BinBundleCache &BinBundle<L>::get_cache() const
        {
            if (cache_invalid_)
            {
                throw logic_error("tried to retrieve stale cache");
            }

            return cache_;
        }

        /**
        Generates and caches the polynomials and plaintexts that represent the BinBundle. This will only do
        recomputation if the cache is invalid.
        */
        template<typename L>
        void BinBundle<L>::regen_cache()
        {
            // Only recompute the cache if it needs to be recomputed
            if (cache_invalid_)
            {
                clear_cache();
                regen_polyns();
                regen_plaintexts();
                cache_invalid_ = false;
            }
        }

        /**
        Computes and caches the appropriate polynomials of each bin. For unlabeled PSI, this is just the "matching"
        polynomial. Resulting values are stored in cache_.
        */
        template<>
        void BinBundle<monostate>::regen_polyns()
        {
            // Get the field modulus. We need this for polynomial calculations
            const Modulus& mod = field_mod();

            // Clear the cache before we push to it
            cache_.felt_matching_polyns.clear();

            // For each bin in the bundle, compute and cache the corresponding "matching" polynomial
<<<<<<< HEAD
            for (vector<pair<felt_t, monostate>> & bin : bins_)
=======
            for (const map<felt_t, monostate> &bin : bins_)
>>>>>>> 36c4244b
            {
                // Compute and cache the matching polynomial
                FEltPolyn p = compute_matching_polyn(bin, mod);
                cache_.felt_matching_polyns.emplace_back(p);
            }
        }

        /**
        Computes and caches the appropriate polynomials of each bin. For labeled PSI, this is the "matching" polynomial
        and the Newton interpolation polynomial. Resulting values are stored in cache_.
        */
        template<>
        void BinBundle<felt_t>::regen_polyns()
        {
            // Get the field modulus. We need this for polynomial calculations
            const Modulus& mod = field_mod();

            // Clear the cache before we push to it
            cache_.felt_matching_polyns.clear();
            cache_.felt_interp_polyns.clear();

            // For each bin in the bundle, compute and cache the corresponding "matching" and Newton polynomials
<<<<<<< HEAD
            for (vector<pair<felt_t, felt_t>> & bin : bins_)
=======
            for (const map<felt_t, felt_t> &bin : bins_)
>>>>>>> 36c4244b
            {
                // Compute and cache the matching polynomial
                FEltPolyn p = compute_matching_polyn(bin, mod);
                cache_.felt_matching_polyns.emplace_back(move(p));

                // Compute and cache the Newton polynomial
                p = compute_newton_polyn(bin, mod);
                cache_.felt_interp_polyns.emplace_back(move(p));
            }
        }

        /**
        Returns whether this BinBundle is empty.
        */
        template<typename L>
        bool BinBundle<L>::empty() const
        {
            return all_of(bins_.begin(), bins_.end(), [](auto &b) { return b.empty(); });
        }

        namespace
        {
            template<typename L>
            flatbuffers::Offset<fbs::FEltArray> add_felt_items(flatbuffers::FlatBufferBuilder &fbs_builder, const map<felt_t, L> &bin)
            {
                vector<felt_t> felts_data;
                felts_data.reserve(bin.size());
                transform(bin.cbegin(), bin.cend(), back_inserter(felts_data), [](const auto &ilp) { return ilp.first; });
                auto felt_items = fbs_builder.CreateVector(felts_data);
                return fbs::CreateFEltArray(fbs_builder, felt_items);
            }

            template<typename L>
            flatbuffers::Offset<fbs::FEltArray> add_felt_labels(flatbuffers::FlatBufferBuilder &fbs_builder, const map<felt_t, L> &bin);

            template<>
            flatbuffers::Offset<fbs::FEltArray> add_felt_labels(flatbuffers::FlatBufferBuilder &fbs_builder, const map<felt_t, monostate> &bin)
            {
                return flatbuffers::Offset<fbs::FEltArray>{};
            }

            template<>
            flatbuffers::Offset<fbs::FEltArray> add_felt_labels(flatbuffers::FlatBufferBuilder &fbs_builder, const map<felt_t, felt_t> &bin)
            {
                vector<felt_t> felts_data;
                felts_data.reserve(bin.size());
                transform(bin.cbegin(), bin.cend(), back_inserter(felts_data), [](const auto &ilp) { return ilp.second; });
                auto felt_labels = fbs_builder.CreateVector(felts_data);
                return fbs::CreateFEltArray(fbs_builder, felt_labels);
            }
        }

        /**
        Saves the BinBundle to a stream.
        */
        template<typename L>
        size_t BinBundle<L>::save(ostream &out, uint32_t bundle_idx) const
        {
            // Is this a labeled BinBundle?
            constexpr bool labeled = is_same_v<L, felt_t>;
            
            const Modulus &mod = field_mod();
            auto mod_bit_count = mod.bit_count();
            auto mod_byte_count = (mod_bit_count + 7) >> 3;
            
            flatbuffers::FlatBufferBuilder fbs_builder(1024);

            auto bins = fbs_builder.CreateVector([&]() {
                // The Bin vector is populated with an immediately-invoked lambda
                vector<flatbuffers::Offset<fbs::Bin>> ret;
                for (const auto &bin : bins_)
                {
                    // Create the FEltArrays of items and labels (if in labeled mode)
                    auto felt_items = add_felt_items(fbs_builder, bin);
                    auto felt_labels = add_felt_labels(fbs_builder, bin);
                    ret.push_back(fbs::CreateBin(fbs_builder, felt_items, felt_labels));
                }
                return ret;
            }());

            flatbuffers::Offset<fbs::BinBundleCache> bin_bundle_cache;
            if (!cache_invalid_)
            {
                auto felt_matching_polyns = fbs_builder.CreateVector([&]() {
                    // The felt_matching_polyns vector is populated with an immediately-invoked lambda
                    vector<flatbuffers::Offset<fbs::FEltArray>> ret;
                    for (const auto &fmp : cache_.felt_matching_polyns)
                    {
                        auto fmp_coeffs = fbs_builder.CreateVector(fmp);
                        ret.push_back(fbs::CreateFEltArray(fbs_builder, fmp_coeffs));
                    }
                    return ret;
                }());

                auto batched_matching_polyn_data = fbs_builder.CreateVector([&]() {
                    // The batched_matching_polyn is populated with an immediately-invoked lambda
                    vector<flatbuffers::Offset<fbs::Plaintext>> ret;
                    for (const auto &coeff : cache_.batched_matching_polyn.batched_coeffs)
                    {
                        auto data = fbs_builder.CreateVector(
                            reinterpret_cast<const unsigned char*>(coeff.data()),
                            coeff.size());
                        ret.push_back(fbs::CreatePlaintext(fbs_builder, data));
                    }
                    return ret;
                }());
                auto batched_matching_polyn = fbs::CreateBatchedPlaintextPolyn(fbs_builder, batched_matching_polyn_data);

                flatbuffers::Offset<flatbuffers::Vector<flatbuffers::Offset<fbs::FEltArray>>> felt_interp_polyns;
                flatbuffers::Offset<fbs::BatchedPlaintextPolyn> batched_interp_polyn;
                if (labeled)
                {
                    felt_interp_polyns = fbs_builder.CreateVector([&]() {
                        // The felt_interp_polyns vector is populated with an immediately-invoked lambda
                        vector<flatbuffers::Offset<fbs::FEltArray>> ret;
                        for (const auto &fip : cache_.felt_interp_polyns)
                        {
                            auto fip_coeffs = fbs_builder.CreateVector(fip);
                            ret.push_back(fbs::CreateFEltArray(fbs_builder, fip_coeffs));
                        }
                        return ret;
                    }());

                    auto batched_interp_polyn_data = fbs_builder.CreateVector([&]() {
                        // The batched_interp_polyn is populated with an immediately-invoked lambda
                        vector<flatbuffers::Offset<fbs::Plaintext>> ret;
                        for (const auto &coeff : cache_.batched_interp_polyn.batched_coeffs)
                        {
                            auto data = fbs_builder.CreateVector(
                                reinterpret_cast<const unsigned char*>(coeff.data()),
                                coeff.size());
                            ret.push_back(fbs::CreatePlaintext(fbs_builder, data));
                        }
                        return ret;
                    }());
                    batched_interp_polyn = fbs::CreateBatchedPlaintextPolyn(fbs_builder, batched_interp_polyn_data);
                }

                fbs::BinBundleCacheBuilder bin_bundle_cache_builder(fbs_builder);
                bin_bundle_cache_builder.add_felt_matching_polyns(felt_matching_polyns);
                bin_bundle_cache_builder.add_batched_matching_polyn(batched_matching_polyn);
                bin_bundle_cache_builder.add_felt_interp_polyns(felt_interp_polyns);
                bin_bundle_cache_builder.add_batched_interp_polyn(batched_interp_polyn);
                bin_bundle_cache = bin_bundle_cache_builder.Finish();
            }

            fbs::BinBundleBuilder bin_bundle_builder(fbs_builder);
            bin_bundle_builder.add_bundle_idx(bundle_idx);
            bin_bundle_builder.add_labeled(labeled);
            bin_bundle_builder.add_mod(mod.value());
            bin_bundle_builder.add_bins(bins);
            bin_bundle_builder.add_cache(bin_bundle_cache);

            auto bb = bin_bundle_builder.Finish();
            fbs_builder.FinishSizePrefixed(bb);

            out.write(
                reinterpret_cast<const char*>(fbs_builder.GetBufferPointer()),
                safe_cast<streamsize>(fbs_builder.GetSize()));

            return fbs_builder.GetSize();
        }

        namespace
        {
            template<typename L>
            bool add_to_bin(map<felt_t, L> &bin, felt_t felt_item, felt_t felt_label);

            template<>
            bool add_to_bin(map<felt_t, monostate> &bin, felt_t felt_item, felt_t felt_label)
            {
                return bin.emplace(make_pair(felt_item, monostate{})).second;
            }

            template<>
            bool add_to_bin(map<felt_t, felt_t> &bin, felt_t felt_item, felt_t felt_label)
            {
                return bin.emplace(make_pair(felt_item, felt_label)).second;
            }
        }

        /**
        Loads the BinBundle from a stream. Returns the bundle index and the number of bytes read.
        */
        template<typename L>
        pair<uint32_t, size_t> BinBundle<L>::load(istream &in)
        {
            // Remove everything and clear the cache
            clear();

            vector<seal_byte> in_data(util::read_from_stream(in));

            auto verifier = flatbuffers::Verifier(reinterpret_cast<const unsigned char*>(in_data.data()), in_data.size());
            bool safe = fbs::VerifySizePrefixedBinBundleBuffer(verifier);
            if (!safe)
            {
                APSI_LOG_ERROR("Failed to load BinBundle: the buffer is invalid");
                throw runtime_error("failed to load BinBundle");
            }

            auto bb = fbs::GetSizePrefixedBinBundle(in_data.data());

            // Throw if this is not the right kind of BinBundle
            constexpr bool labeled = is_same_v<L, felt_t>;
            const char *loaded_type_str = bb->labeled() ? "labeled" : "unlabeled";
            const char *this_type_str = labeled ? "labeled" : "unlabeled";
            if (bb->labeled() != labeled)
            {
                APSI_LOG_ERROR("The loaded BinBundle is of incorrect type (" << loaded_type_str
                    << "; expected " << this_type_str << ")");
                throw runtime_error("failed to load BinBundle");
            }

            // Load the bundle index
            uint32_t bundle_idx = bb->bundle_idx();

            // Throw if the field modulus does not match
            uint64_t mod = bb->mod();
            if (mod != field_mod().value())
            {
                APSI_LOG_ERROR("The loaded BinBundle field modulus (" << mod
                    << ") differs from the field modulus of this BinBundle (" << field_mod().value() << ")");
                throw runtime_error("failed to load BinBundle");
            }

            auto mod_bit_count = field_mod().bit_count();
            auto mod_byte_count = (mod_bit_count + 7) >> 3;

            size_t num_bins = bins_.size();

            // Check that the number of bins is correct
            const auto &bins = *bb->bins();
            if (num_bins != bins.size())
            {
                APSI_LOG_ERROR("The loaded BinBundle has " << bins.size()
                    << " bins but this BinBundle expects " << num_bins << " bins");
                throw runtime_error("failed to load BinBundle");
            }

            for (size_t i = 0; i < bins.size(); i++)
            {
                bool has_labels = !!(bins[i]->felt_labels());
                if (labeled != has_labels)
                {
                    const char *labeled_type_str = has_labels ? "labeled" : "unlabeled";
                    APSI_LOG_ERROR("The loaded BinBundle contains data of incorrect type (" << labeled_type_str
                        << "; expected " << this_type_str << ")");
                    throw runtime_error("failed to load BinBundle");
                }

                if (labeled && (bins[i]->felt_items()->felts()->size() != bins[i]->felt_labels()->felts()->size()))
                {
                    APSI_LOG_ERROR("The loaded BinBundle contains data for " << bins[i]->felt_items()->felts()->size()
                        << " items and " << bins[i]->felt_labels()->felts()->size() << " labels (expected to be equal)");
                    throw runtime_error("failed to load BinBundle");
                }

                for (size_t j = 0; j < bins[i]->felt_items()->felts()->size(); j++)
                {
                    felt_t felt_item = bins[i]->felt_items()->felts()->data()[j];

                    felt_t felt_label = 0;
                    if (labeled)
                    {
                        felt_label = bins[i]->felt_labels()->felts()->data()[j];
                    }

                    // Add the loaded item-label pair to the bin
                    if (!add_to_bin(bins_[i], felt_item, felt_label))
                    {
                        APSI_LOG_ERROR("The loaded BinBundle data contains repeated values for the same bin");
                        throw runtime_error("failed to load BinBundle");
                    }
                }
            }

            if (bb->cache())
            {
                const auto &cache = *bb->cache();

                if (cache.felt_matching_polyns()->size() != num_bins)
                {
                    APSI_LOG_ERROR("The loaded BinBundle cache contains an incorrect number ("
                        << cache.felt_matching_polyns()->size() << ") of matching polynomials (expected "
                        << num_bins << ")");
                    throw runtime_error("failed to load BinBundle");
                }

                size_t max_bin_size = 0;
                cache_.felt_matching_polyns.reserve(num_bins);
                for (const auto &felt_matching_polyn : *cache.felt_matching_polyns())
                {
                    FEltPolyn p;
                    p.reserve(felt_matching_polyn->felts()->size());
                    copy(
                        felt_matching_polyn->felts()->cbegin(),
                        felt_matching_polyn->felts()->cend(),
                        back_inserter(p));
                    cache_.felt_matching_polyns.push_back(move(p));
                    max_bin_size = max<size_t>(max_bin_size, felt_matching_polyn->felts()->size());
                }

                if (cache.batched_matching_polyn()->coeffs()->size() != max_bin_size)
                {
                    APSI_LOG_ERROR("The loaded BinBundle cache contains an incorrect number ("
                        << cache.batched_matching_polyn()->coeffs()->size() 
                        << ") of batched matching polynomial coefficients (expected " << max_bin_size << ")");
                    throw runtime_error("failed to load BinBundle");
                }
                for (auto batched_matching_polyn_coeff : *cache.batched_matching_polyn()->coeffs())
                {
                    vector<seal_byte> pt_data;
                    pt_data.reserve(batched_matching_polyn_coeff->data()->size());
                    transform(
                        batched_matching_polyn_coeff->data()->cbegin(),
                        batched_matching_polyn_coeff->data()->cend(),
                        back_inserter(pt_data),
                        [](auto b) { return static_cast<seal_byte>(b); });
                    cache_.batched_matching_polyn.batched_coeffs.push_back(move(pt_data));
                }

                if (labeled)
                {
                    if (!cache.felt_interp_polyns())
                    {
                        APSI_LOG_ERROR("The loaded BinBundle cache does not contain interpolation polynomials");
                        throw runtime_error("failed to load BinBundle");
                    }

                    if (cache.felt_interp_polyns()->size() != num_bins)
                    {
                        APSI_LOG_ERROR("The loaded BinBundle cache contains an incorrect number ("
                            << cache.felt_interp_polyns()->size() << ") of interpolation polynomials (expected "
                            << num_bins << ")");
                        throw runtime_error("failed to load BinBundle");
                    }

                    max_bin_size = 0;
                    cache_.felt_interp_polyns.reserve(num_bins);
                    for (const auto &felt_interp_polyn : *cache.felt_interp_polyns())
                    {
                        FEltPolyn p;
                        p.reserve(felt_interp_polyn->felts()->size());
                        copy(
                            felt_interp_polyn->felts()->cbegin(),
                            felt_interp_polyn->felts()->cend(),
                            back_inserter(p));
                        cache_.felt_interp_polyns.push_back(move(p));
                        max_bin_size = max<size_t>(max_bin_size, felt_interp_polyn->felts()->size());
                    }

                    if (!cache.batched_interp_polyn())
                    {
                        APSI_LOG_ERROR("The loaded BinBundle cache does not contain a batched interpolation polynomial");
                        throw runtime_error("failed to load BinBundle");
                    }

                    if (cache.batched_interp_polyn()->coeffs()->size() != max_bin_size)
                    {
                        APSI_LOG_ERROR("The loaded BinBundle cache contains an incorrect number ("
                            << cache.batched_interp_polyn()->coeffs()->size() 
                            << ") of batched interpolation polynomial coefficients (expected " << max_bin_size << ")");
                        throw runtime_error("failed to load BinBundle");
                    }
                    for (auto batched_interp_polyn_coeff : *cache.batched_interp_polyn()->coeffs())
                    {
                        vector<seal_byte> pt_data;
                        pt_data.reserve(batched_interp_polyn_coeff->data()->size());
                        transform(
                            batched_interp_polyn_coeff->data()->cbegin(),
                            batched_interp_polyn_coeff->data()->cend(),
                            back_inserter(pt_data),
                            [](auto b) { return static_cast<seal_byte>(b); });
                        cache_.batched_interp_polyn.batched_coeffs.push_back(move(pt_data));
                    }
                }

                // Mark the cache as valid
                cache_invalid_ = false;
            }

            return { bundle_idx, in_data.size() };
        }

        // BinBundle will only ever be used with these two label types. Ordinarily we'd have to put method definitions
        // of a template class with the .h file, but if we monomorphize here, we don't have to do that.
        template class BinBundle<monostate>;
        template class BinBundle<felt_t>;
    } // namespace sender
} // namespace apsi<|MERGE_RESOLUTION|>--- conflicted
+++ resolved
@@ -10,14 +10,12 @@
 #include "apsi/bin_bundle.h"
 #include "apsi/util/interpolate.h"
 
-<<<<<<< HEAD
+// SEAL
+#include "seal/util/defines.h"
+
 static size_t false_positives = 0;
 static size_t true_positives = 0;
 static size_t total_search_count = 0;
-=======
-// SEAL
-#include "seal/util/defines.h"
->>>>>>> 36c4244b
 
 namespace apsi
 {
@@ -334,15 +332,12 @@
 
             size_t num_bins = crypto_context_.seal_context()->first_context_data()->parms().poly_modulus_degree();
             bins_.resize(num_bins);
-<<<<<<< HEAD
             filters_.reserve(num_bins);
             cache_.felt_matching_polyns.reserve(num_bins);
 
             for (size_t i = 0; i < num_bins; i++) {
                 filters_.emplace_back(BloomFilter(max_bin_size, /* size_ratio */ 20));
             }
-=======
->>>>>>> 36c4244b
         }
 
         /**
@@ -725,11 +720,7 @@
             cache_.felt_matching_polyns.clear();
 
             // For each bin in the bundle, compute and cache the corresponding "matching" polynomial
-<<<<<<< HEAD
             for (vector<pair<felt_t, monostate>> & bin : bins_)
-=======
-            for (const map<felt_t, monostate> &bin : bins_)
->>>>>>> 36c4244b
             {
                 // Compute and cache the matching polynomial
                 FEltPolyn p = compute_matching_polyn(bin, mod);
@@ -752,11 +743,7 @@
             cache_.felt_interp_polyns.clear();
 
             // For each bin in the bundle, compute and cache the corresponding "matching" and Newton polynomials
-<<<<<<< HEAD
             for (vector<pair<felt_t, felt_t>> & bin : bins_)
-=======
-            for (const map<felt_t, felt_t> &bin : bins_)
->>>>>>> 36c4244b
             {
                 // Compute and cache the matching polynomial
                 FEltPolyn p = compute_matching_polyn(bin, mod);
