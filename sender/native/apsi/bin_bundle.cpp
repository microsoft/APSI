// STD
#include <algorithm>
#include <utility>

// APSI
#include "apsi/bin_bundle.h"
#include "apsi/logging/log.h"
#include "apsi/util/interpolate.h"

namespace apsi
{
    using namespace std;
    using namespace seal;
    using namespace seal::util;
    using namespace util;
    using namespace logging;

    namespace sender
    {
        namespace
        {
            /**
            Helper function. Computes the "matching" polynomial of a bin, i.e., the unique monic polynomial whose roots are
            precisely the items of the bin.
            */
            template<typename L>
            FEltPolyn compute_matching_polyn(const map<felt_t, L> &bin, const Modulus &mod)
            {
                // Collect the roots
                vector<felt_t> roots;
                roots.reserve(bin.size());
                for (auto &kv : bin) {
                    roots.push_back(kv.first);
                }

                // Compute and return the polynomial
                return polyn_with_roots(roots, mod);
            }

            /**
            Helper function. Computes the Newton interpolation polynomial of a bin
            */
            FEltPolyn compute_newton_polyn(const map<felt_t, felt_t> &bin, const Modulus &mod)
            {
                // Collect the items and labels into different vectors
                vector<felt_t> points;
                vector<felt_t> values;
                points.reserve(bin.size());
                values.reserve(bin.size());

                // pv is (point, value)
                for (const auto &pv : bin)
                {
                    points.push_back(pv.first);
                    values.push_back(pv.second);
                }

                // Compute and return the Newton interpolation polynomial
                return newton_interpolate_polyn(points, values, mod);
            }
        }

        /**
        Evaluates the polynomial on the given ciphertext. We don't compute the powers of the input ciphertext C
        ourselves. Instead we assume they've been precomputed and accept the powers: (C, C², C³, ...) as input. The
        number of powers provided MUST be at least plaintext_polyn_coeffs_.size()-1.
        */
        Ciphertext BatchedPlaintextPolyn::eval(const vector<Ciphertext> &ciphertext_powers) const
        {
#ifdef SEAL_THROW_ON_TRANSPARENT_CIPHERTEXT
            static_assert(false,
                "SEAL must be built with SEAL_THROW_ON_TRANSPARENT_CIPHERTEXT=OFF");
#endif
            // We need to have enough ciphertext powers to evaluate this polynomial
            if (batched_coeffs_.size() > ciphertext_powers.size())
            {
                throw invalid_argument("not enough ciphertext powers available");
            }

            const SEALContext &seal_context = *crypto_context_.seal_context();
            Evaluator &evaluator = *crypto_context_.evaluator();

            // Lowest degree terms are stored in the lowest index positions in vectors. Specifically,
            // ciphertext_powers[1] is the first power of the ciphertext data, but batched_coeffs_[0] is the constant
            // coefficient.
            //
            // Because the plaintexts in batched_coeffs_ can be identically zero, SEAL should be built with
            // SEAL_THROW_ON_TRANSPARENT_CIPHERTEXT=OFF. We create a result ciphertext that is identically zero and set
            // its NTT form flag to true so the additions below will work.
            Ciphertext result;
            result.resize(seal_context, seal_context.first_parms_id(), 2);
            result.is_ntt_form() = true;
            Ciphertext temp;
            Plaintext coeff;
            for (size_t deg = 1; deg < batched_coeffs_.size(); deg++)
            {
                coeff.unsafe_load(seal_context, batched_coeffs_[deg].data(), batched_coeffs_[deg].size());
                evaluator.multiply_plain(ciphertext_powers[deg], coeff, temp);
                evaluator.add_inplace(result, temp);
            }

            // Need to transform back from NTT form before we can add the constant coefficient. The constant coefficient
            // is specifically not in NTT form so this can work.
            evaluator.transform_from_ntt_inplace(result);
            coeff.unsafe_load(seal_context, batched_coeffs_[0].data(), batched_coeffs_[0].size());
            evaluator.add_plain_inplace(result, coeff);

            // Make the result as small as possible by modulus switching
            while (result.parms_id() != seal_context.last_parms_id())
            {
                evaluator.mod_switch_to_next_inplace(result);
            }

            // If the last parameter set has only one prime, we can compress the result
            // further by setting low-order bits to zero. This effectively increases the
            // noise, but that doesn't matter as long as we don't use all noise budget.
            const EncryptionParameters &parms = seal_context.last_context_data()->parms();
            if (parms.coeff_modulus().size() == 1)
            {
                // The number of data bits we need to have left in each ciphertext coefficient
                int compr_coeff_bit_count = parms.plain_modulus().bit_count() +
                    get_significant_bit_count(parms.poly_modulus_degree());

                int coeff_mod_bit_count = parms.coeff_modulus()[0].bit_count();
                APSI_LOG_DEBUG("coeffmodbitcount " << coeff_mod_bit_count);

                // The number of bits to set to zero
                int irrelevant_bit_count = coeff_mod_bit_count - compr_coeff_bit_count;
                APSI_LOG_DEBUG("irrelevant_bit_count " << irrelevant_bit_count);

                // Can compression achieve anything?
                if (irrelevant_bit_count > 0)
                {
                    // Mask for zeroing out the irrelevant bits
                    uint64_t mask = ~((uint64_t(1) << irrelevant_bit_count) - 1);
                    SEAL_ITERATE(iter(result), result.size(), [&](auto &&I) {
                        // We only have a single RNS component so dereference once more
<<<<<<< HEAD
                        SEAL_ITERATE(*I, parms.poly_modulus_degree(), [&](auto &&J) {
=======
                        SEAL_ITERATE(*I, parms.poly_modulus_degree(), [&](auto &J) {
>>>>>>> a41a6a7e
                            J &= mask;
                        });
                    });
                }
            }

            return result;
        }

        /**
        Constructs a batched Plaintext polynomial from a list of polynomials. Takes an evaluator and batch encoder to do
        encoding and NTT ops.
        */
        BatchedPlaintextPolyn::BatchedPlaintextPolyn(
            const vector<FEltPolyn> &polyns,
            CryptoContext crypto_context,
            bool compressed
        ) : crypto_context_(move(crypto_context))
        {
            compr_mode_type compr_mode = compressed ? compr_mode_type::zstd : compr_mode_type::none;

            // Find the highest degree polynomial in the list. The max degree determines how many Plaintexts we
            // need to make
            size_t max_deg = 0;
            for (const FEltPolyn &p : polyns)
            {
                // Degree = number of coefficients - 1
                max_deg = max(p.size(), max_deg + 1) - 1;
            }

            // Now make the Plaintexts. We let Plaintext i contain all bin coefficients of degree i.
            size_t num_polyns = polyns.size();
            for (size_t i = 0; i < max_deg + 1; i++)
            {
                // Go through all the bins, collecting the coefficients at degree i
                vector<felt_t> coeffs_of_deg_i;
                coeffs_of_deg_i.reserve(num_polyns);
                for (const FEltPolyn &p : polyns)
                {
                    // Get the coefficient if it's set. Otherwise it's zero
                    felt_t coeff = 0;
                    if (i < p.size())
                    {
                        coeff = p[i];
                    }

                    coeffs_of_deg_i.push_back(coeff);
                }

                // Now let pt be the Plaintext consisting of all those degree i coefficients
                Plaintext pt;
                crypto_context_.encoder()->encode(coeffs_of_deg_i, pt);

                // When evaluating the match and interpolation polynomials on encrypted query data, we multiply each
                // power of the encrypted query with a plaintext (pt here) corresponding to the polynomial coefficient,
                // and add the results together. The constant coefficients (i == 0 here) is handled by performing
                // a "dummy encryption" operation on it so it can be added to the result. The dummy encryption, however,
                // requires that the plaintext is not in NTT form.
                if (i != 0)
                {
                    crypto_context_.evaluator()->transform_to_ntt_inplace(
                        pt,
                        crypto_context_.seal_context()->first_parms_id()
                    );
                }

                // Push the new Plaintext
                vector<seal_byte> pt_data;
                pt_data.resize(pt.save_size(compr_mode));
                size_t size = pt.save(pt_data.data(), pt_data.size(), compr_mode);
                pt_data.resize(size);
                batched_coeffs_.push_back(move(pt_data));
            }
        }

        template<typename L>
        BinBundle<L>::BinBundle(const CryptoContext &crypto_context, bool compressed) :
            cache_invalid_(true),
            cache_(crypto_context),
            crypto_context_(crypto_context),
            compressed_(compressed)
        {
            if (!crypto_context_.evaluator())
            {
                throw invalid_argument("evaluator is not set in crypto_context");
            }

            size_t num_bins = crypto_context_.seal_context()->first_context_data()->parms().poly_modulus_degree();
            bins_.resize(num_bins);
            cache_.felt_matching_polyns.reserve(num_bins);
        }

        /**
        Returns the modulus that defines the finite field that we're working in
        */
        template<typename L>
        const Modulus& BinBundle<L>::field_mod()
        {
            // Forgive me
            const auto &context_data = crypto_context_.seal_context()->first_context_data();
            return context_data->parms().plain_modulus();
        }

        /**
        Batches this BinBundle's polynomials into SEAL Plaintexts. Resulting values are stored in cache_.
        */
        template<typename L>
        void BinBundle<L>::regen_plaintexts()
        {
            // Compute and cache the batched "matching" polynomials. They're computed in both labeled and unlabeled PSI.
            BatchedPlaintextPolyn p(cache_.felt_matching_polyns, crypto_context_, compressed_);
            cache_.batched_matching_polyn = move(p);

            // Compute and cache the batched Newton interpolation polynomials iff they exist. They're only computed for
            // labeled PSI.
            if (cache_.felt_interp_polyns.size() > 0)
            {
                BatchedPlaintextPolyn p(cache_.felt_interp_polyns, crypto_context_, compressed_);
                cache_.batched_interp_polyn = move(p);
            }
        }

        /**
        Does a dry-run insertion of item-label pairs into sequential bins, beginning at start_bin_idx. This does not
        mutate the BinBundle.
        On success, returns the size of the largest bin bins in the modified range, after insertion has taken place
        On failed insertion, returns -1
        */
        template<typename L>
        int BinBundle<L>::multi_insert_dry_run(
            const vector<pair<felt_t, L>> &item_label_pairs,
            size_t start_bin_idx
        ) {
            return multi_insert(item_label_pairs, start_bin_idx, true);
        }

        /**
        Inserts item-label pairs into sequential bins, beginning at start_bin_idx
        On success, returns the size of the largest bin bins in the modified range, after insertion has taken place
        On failed insertion, returns -1. On failure, no modification is made to the BinBundle.
        */
        template<typename L>
        int BinBundle<L>::multi_insert_for_real(
            const vector<pair<felt_t, L>> &item_label_pairs,
            size_t start_bin_idx
        ) {
            return multi_insert(item_label_pairs, start_bin_idx, false);
        }

        /**
        Inserts item-label pairs into sequential bins, beginning at start_bin_idx. If dry_run is specified, no change is
        made to the BinBundle.
        On success, returns the size of the largest bin bins in the modified range, after insertion has taken place
        On failed insertion, returns -1. On failure, no modification is made to the BinBundle.
        */
        template<typename L>
        int BinBundle<L>::multi_insert(
            const vector<pair<felt_t, L>> &item_label_pairs,
            size_t start_bin_idx,
            bool dry_run
        ) {
            // Return -1 if there isn't enough room in the bin bundle to insert at the given location
            if (start_bin_idx >= bins_.size() || item_label_pairs.size() > bins_.size() - start_bin_idx)
            {
                return -1;
            }

            // For each key, check that we can insert into the corresponding bin. If the answer is "no" at any point,
            // return -1.
            size_t curr_bin_idx = start_bin_idx;
            for (auto &pair : item_label_pairs)
            {
                auto item_component = pair.first;
                map<felt_t, L> &curr_bin = bins_.at(curr_bin_idx);

                // Check if the key is already in the current bin. If so, that's an insertion error
                if (curr_bin.find(item_component) != curr_bin.end())
                {
                    return -1;
                }

                curr_bin_idx++;
            }

            // If we're here, that means we can insert in all bins
            size_t max_bin_size = 0;
            curr_bin_idx = start_bin_idx;
            for (auto &pair : item_label_pairs)
            {
                map<felt_t, L> &curr_bin = bins_.at(curr_bin_idx);

                // Compare the would-be bin size here to the running max
                if (max_bin_size < curr_bin.size() + 1)
                {
                    max_bin_size = curr_bin.size() + 1;
                }

                // Insert if not dry run
                if (!dry_run)
                {
                    curr_bin.insert(pair);

                    // Indicate that the polynomials need to be recomputed
                    cache_invalid_ = true;
                }

                curr_bin_idx++;
            }

            return max_bin_size;
        }

        /**
        Attempts to overwrite the stored items' labels with the given labels. Returns true iff it found a contiguous
        sequence of given items. If no such sequence was found, this BinBundle is not mutated. This function can be
        called on a BinBundle<monostate> but it won't do anything except force the cache to get recomputed, so don't
        bother.
        */
        template<typename L>
        bool BinBundle<L>::try_multi_overwrite(
            const vector<pair<felt_t, L>> &item_label_pairs,
            size_t start_bin_idx
        ) {
            // Return false if there isn't enough room in the bin bundle to insert at the given location
            if (start_bin_idx >= bins_.size() || item_label_pairs.size() > bins_.size() - start_bin_idx)
            {
                return false;
            }

            // Check that all the item components appear sequentially in this BinBundle
            size_t curr_bin_idx = start_bin_idx;
            for (auto &pair : item_label_pairs)
            {
                auto &item_component = pair.first;
                map<felt_t, L> &curr_bin = bins_.at(curr_bin_idx);

                // A non-match was found. This isn't the item we're looking for
                if (curr_bin.find(item_component) == curr_bin.end())
                {
                    return false;
                }

                curr_bin_idx++;
            }

            // If we're here, that means we can overwrite the labels
            size_t max_bin_size = 0;
            curr_bin_idx = start_bin_idx;
            for (auto &pair : item_label_pairs)
            {
                auto key = pair.first;
                auto value = pair.second;

                // Overwrite the label in the bin
                map<felt_t, L> &curr_bin = bins_.at(curr_bin_idx);
                curr_bin[key] = value;

                // Indicate that the polynomials need to be recomputed
                cache_invalid_ = true;

                curr_bin_idx++;
            }

            return true;
        }

        /**
        Attempts to remove the stored items and labels. Returns true iff it found a contiguous sequence of given
        items and the data was successfully removed. If no such sequence was found, this BinBundle is not mutated.
        */
        template<typename L>
        bool BinBundle<L>::try_multi_remove(
            const vector<felt_t> &items,
            size_t start_bin_idx
        ) {
            // Return false if there isn't enough room in the bin bundle at the given location
            if (start_bin_idx >= bins_.size() || items.size() > bins_.size() - start_bin_idx)
            {
                return false;
            }

            // Go through all the items. If any item doesn't appear, we scrap the whole computation and return false.
            size_t curr_bin_idx = start_bin_idx;
            vector<typename map<felt_t, L>::iterator> to_remove_its;
            for (auto &item : items)
            {
                map<felt_t, L> &curr_bin = bins_.at(curr_bin_idx);
                auto to_remove_it = curr_bin.find(item);

                if (to_remove_it == curr_bin.end())
                {
                    // One of the items isn't there; return false;
                    return false;
                }
                else
                {
                    // Found the label, put it in the return vector. *label_it is a key-value pair.
                    to_remove_its.push_back(move(to_remove_it));
                }

                curr_bin_idx++;
            }

            // We got to this point, so all of the items were found. Now just erase them.
            curr_bin_idx = start_bin_idx;
            for (auto to_remove_it : to_remove_its)
            {
                map<felt_t, L> &curr_bin = bins_.at(curr_bin_idx);
                curr_bin.erase(to_remove_it);

                // Indicate that the polynomials need to be recomputed
                cache_invalid_ = true;

                curr_bin_idx++;
            }

            return true;
        }

        /**
        Sets the given labels to the set of labels associated with the sequence of items in this BinBundle, starting at
        start_idx. If any item is not present in its respective bin, this returns false and clears the given labels
        vector. Returns true on success.
        */
        template<typename L>
        bool BinBundle<L>::try_get_multi_label(
            const vector<felt_t> &items,
            size_t start_bin_idx,
            vector<L> &labels
        ) const
        {
            // Clear the return vector. We'll push to it as we collect labels
            labels.clear();

            // Return false if there isn't enough room in the bin bundle at the given location
            if (start_bin_idx >= bins_.size() || items.size() > bins_.size() - start_bin_idx)
            {
                return false;
            }

            // Go through all the items. If the item appears, add its label to labels. If any item doesn't appear, we
            // scrap the whole computation and return false.
            size_t curr_bin_idx = start_bin_idx;
            for (auto &item : items)
            {
                const map<felt_t, L> &curr_bin = bins_.at(curr_bin_idx);
                auto label_it = curr_bin.find(item);

                if (label_it == curr_bin.end())
                {
                    // One of the items isn't there. No label to fetch. Clear the vector and return early.
                    labels.clear();
                    return false;
                } else
                {
                    // Found the label, put it in the return vector. *label_it is a key-value pair.
                    labels.emplace_back(label_it->second);
                }

                curr_bin_idx++;
            }

            // Success. We found all the items
            return true;
        }

        /**
        Clears the contents of the BinBundle and wipes out the cache
        */
        template<typename L>
        void BinBundle<L>::clear()
        {
            size_t bins_size = bins_.size();
            bins_.clear();
            bins_.resize(bins_size);
            clear_cache();
        }

        /**
        Wipes out the cache of the BinBundle
        */
        template<typename L>
        void BinBundle<L>::clear_cache()
        {
            cache_.felt_matching_polyns.clear();
            cache_.felt_interp_polyns.clear();
            cache_invalid_ = true;
        }

        /**
        Returns whether this BinBundle's cache needs to be recomputed
        */
        template<typename L>
        bool BinBundle<L>::cache_invalid() const
        {
            return cache_invalid_;
        }

        /**
        Gets a constant reference to this BinBundle's cache. This will throw an exception if the cache is invalid.
        Check the cache before you wreck the cache.
        */
        template<typename L>
        const BinBundleCache &BinBundle<L>::get_cache() const
        {
            if (cache_invalid_)
            {
                throw logic_error("tried to retrieve stale cache");
            }

            return cache_;
        }

        /**
        Generates and caches the polynomials and plaintexts that represent the BinBundle. This will only do
        recomputation if the cache is invalid.
        */
        template<typename L>
        void BinBundle<L>::regen_cache()
        {
            // Only recompute the cache if it needs to be recomputed
            if (cache_invalid_)
            {
                clear_cache();
                regen_polyns();
                regen_plaintexts();
                cache_invalid_ = false;
            }
        }

        /**
        Computes and caches the appropriate polynomials of each bin. For unlabeled PSI, this is just the "matching"
        polynomial. Resulting values are stored in cache_.
        */
        template<>
        void BinBundle<monostate>::regen_polyns()
        {
            // Get the field modulus. We need this for polynomial calculations
            const Modulus& mod = field_mod();

            // Clear the cache before we push to it
            cache_.felt_matching_polyns.clear();

            // For each bin in the bundle, compute and cache the corresponding "matching" polynomial
            for (map<felt_t, monostate> &bin : bins_)
            {
                // Compute and cache the matching polynomial
                FEltPolyn p = compute_matching_polyn(bin, mod);
                cache_.felt_matching_polyns.emplace_back(p);
            }
        }

        /**
        Computes and caches the appropriate polynomials of each bin. For labeled PSI, this is the "matching" polynomial
        and the Newton interpolation polynomial. Resulting values are stored in cache_.
        */
        template<>
        void BinBundle<felt_t>::regen_polyns()
        {
            // Get the field modulus. We need this for polynomial calculations
            const Modulus& mod = field_mod();

            // Clear the cache before we push to it
            cache_.felt_matching_polyns.clear();
            cache_.felt_interp_polyns.clear();

            // For each bin in the bundle, compute and cache the corresponding "matching" and Newton polynomials
            for (map<felt_t, felt_t> &bin : bins_)
            {
                // Compute and cache the matching polynomial
                FEltPolyn p = compute_matching_polyn(bin, mod);
                cache_.felt_matching_polyns.emplace_back(move(p));

                // Compute and cache the Newton polynomial
                p = compute_newton_polyn(bin, mod);
                cache_.felt_interp_polyns.emplace_back(move(p));
            }
        }

        /**
        Returns whether this BinBundle is empty.
        */
        template<typename L>
        bool BinBundle<L>::empty() const
        {
            return all_of(bins_.begin(), bins_.end(), [](auto &b) { return b.empty(); });
        }

        // BinBundle will only ever be used with these two label types. Ordinarily we'd have to put method definitions
        // of a template class with the .h file, but if we monomorphize here, we don't have to do that.
        template class BinBundle<monostate>;
        template class BinBundle<felt_t>;
    } // namespace sender
} // namespace apsi<|MERGE_RESOLUTION|>--- conflicted
+++ resolved
@@ -135,11 +135,7 @@
                     uint64_t mask = ~((uint64_t(1) << irrelevant_bit_count) - 1);
                     SEAL_ITERATE(iter(result), result.size(), [&](auto &&I) {
                         // We only have a single RNS component so dereference once more
-<<<<<<< HEAD
-                        SEAL_ITERATE(*I, parms.poly_modulus_degree(), [&](auto &&J) {
-=======
                         SEAL_ITERATE(*I, parms.poly_modulus_degree(), [&](auto &J) {
->>>>>>> a41a6a7e
                             J &= mask;
                         });
                     });
