--- conflicted
+++ resolved
@@ -99,30 +99,18 @@
             For each bin, stores the Newton intepolation polynomial whose value at each item in the bin equals the
             item's corresponding label. Note that this field is empty when doing unlabeled PSI.
             */
-<<<<<<< HEAD
-            std::vector<BinPolynCache> bin_polyns;
-=======
             std::vector<FEltPolyn> felt_interp_polyns;
->>>>>>> 69e2e3a9
 
             /**
             Cached seal::Plaintext representation of the "matching" polynomial of this BinBundle
             */
-<<<<<<< HEAD
-            BatchedPlaintextPolyn matching_polyn;
-=======
             BatchedPlaintextPolyn batched_matching_polyn;
->>>>>>> 69e2e3a9
 
             /**
             Cached seal::Plaintext representation of the interpolation polynomial of this BinBundle. Note that this
             field is empty when doing unlabeled PSI.
             */
-<<<<<<< HEAD
-            BatchedPlaintextPolyn label_polyn;
-=======
             BatchedPlaintextPolyn batched_interp_polyn;
->>>>>>> 69e2e3a9
         }; // struct BinBundleCache
 
         /**
