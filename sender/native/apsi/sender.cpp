--- conflicted
+++ resolved
@@ -152,13 +152,6 @@
         }
 
         void Sender::respond_worker(
-<<<<<<< HEAD
-            size_t thread_index, size_t batch_count, size_t total_threads, size_t total_blocks,
-            promise<void> &batches_done_prom, shared_future<void> &batches_done_fut, vector<vector<Ciphertext>> &powers,
-            SenderSessionContext &session_context, WindowingDag &dag, vector<WindowingDag::State> &states,
-            atomic<size_t> &remaining_batches, const vector<SEAL_BYTE> &client_id, Channel &channel)
-        {
-=======
             size_t thread_index,
             size_t batch_count,
             size_t total_threads,
@@ -173,7 +166,6 @@
             const vector<SEAL_BYTE> &client_id,
             Channel &channel
         ) {
->>>>>>> 17cae2b9
             STOPWATCH(sender_stop_watch, "Sender::respond_worker");
 
             /* Multiple client sessions can enter this function to compete for thread context resources. */
