--- conflicted
+++ resolved
@@ -198,26 +198,11 @@
                 }
             }
 
-<<<<<<< HEAD
             // Queue computation of powers for the bundle indexes
             vector<future<void>> futures(bundle_idx_count);
             for (size_t bundle_idx = 0; bundle_idx < bundle_idx_count; bundle_idx++) {
                 futures[bundle_idx] = tpm.thread_pool().enqueue([&, bundle_idx]() {
                     ComputePowers(sender_db, crypto_context, all_powers, pd, bundle_idx);
-=======
-            // Partition the data and run the threads on the partitions. The i-th thread will compute query powers at
-            // bundle indices starting at partitions[i], up to but not including partitions[i + 1].
-            auto partitions = partition_evenly(bundle_idx_count, safe_cast<uint32_t>(thread_count));
-
-            // Launch threads, but not more than necessary
-            vector<thread> threads;
-            APSI_LOG_INFO("Launching " << partitions.size() << " query worker threads to compute " << package_count
-                << " result parts");
-            for (size_t t = 0; t < partitions.size(); t++)
-            {
-                threads.emplace_back([&, t]() {
-                    QueryWorker(sender_db, crypto_context, partitions[t], all_powers, pd, chl, send_rp_fun);
->>>>>>> 6ee2df07
                 });
             }
 
@@ -297,13 +282,12 @@
             // because it corresponds to the zeroth power of the query and is included only for
             // convenience of the indexing; the ciphertext is actually not set or valid for use.
 
-            // When using C++17 this function may be multi-threaded in the future with C++ execution
-            // policies.
-            seal_for_each_n(
-                powers_at_this_bundle_idx.begin() + 1,
-                powers_at_this_bundle_idx.size() - 1,
-                [&](auto &ct) { evaluator.transform_to_ntt_inplace(ct); });
-        }
+                // When using C++17 this function may be multi-threaded in the future with C++ execution policies.
+                for_each(
+                    next(powers_at_this_bundle_idx.begin()),
+                    powers_at_this_bundle_idx.end(),
+                    [&](auto &ct) { evaluator.transform_to_ntt_inplace(ct);
+                });
 
         void Sender::ProcessBinBundleCache(
             const shared_ptr<SenderDB> &sender_db,
@@ -315,7 +299,6 @@
         {
             STOPWATCH(sender_stopwatch, "Sender::ProcessBinBundleCache");
 
-<<<<<<< HEAD
             // Package for the result data
             auto rp = make_unique<ResultPackage>();
 
@@ -324,62 +307,12 @@
             // Compute the matching result and move to rp
             const BatchedPlaintextPolyn &matching_polyn = cache.get().batched_matching_polyn;
             rp->psi_result = matching_polyn.eval(all_powers[bundle_idx]);
-=======
-                // Now that all powers of the ciphertext have been computed, we need to transform them to NTT form. This
-                // will substantially improve the polynomial evaluation (below), because the plaintext polynomials are
-                // already in NTT transformed form, and the ciphertexts are used repeatedly for each bin bundle at this
-                // index. This computation is separate from the graph processing above, because the multiplications must
-                // all be done before transforming to NTT form. We omit the first ciphertext in the vector, because it
-                // corresponds to the zeroth power of the query and is included only for convenience of the indexing;
-                // the ciphertext is actually not set or valid for use.
-
-                // When using C++17 this function may be multi-threaded in the future with C++ execution policies.
-                for_each(
-                    next(powers_at_this_bundle_idx.begin()),
-                    powers_at_this_bundle_idx.end(),
-                    [&](auto &ct) { evaluator.transform_to_ntt_inplace(ct);
-                });
-
-                // Next, iterate over each bundle with this bundle index
-                APSI_LOG_DEBUG("Query worker [" << this_thread::get_id() << "]: "
-                    "start processing " << bundle_count << " bin bundles for bundle index " << bundle_idx);
-
-                // When using C++17 this function may be multi-threaded in the future with C++ execution policies
-                for_each(bundle_caches.begin(), bundle_caches.end(), [&](auto &cache) {
-                    // Package for the result data
-                    auto rp = make_unique<ResultPackage>();
-
-                    rp->bundle_idx = bundle_idx;
-
-                    // Compute the matching result and move to rp
-                    const BatchedPlaintextPolyn &matching_polyn = cache.get().batched_matching_polyn;
-                    rp->psi_result = matching_polyn.eval(all_powers[bundle_idx]);
 
                     rp->label_byte_count = safe_cast<uint32_t>(sender_db->get_label_byte_count());
-                    for (const auto &interp_polyn : cache.get().batched_interp_polyns)
-                    {
+                    for (const auto &interp_polyn : cache.get().batched_interp_polyns) {
                         // Compute the label result and move to rp
                         rp->label_result.emplace_back(interp_polyn.eval(all_powers[bundle_idx]));
                     }
-
-                    // Send this result part
-                    try
-                    {
-                        send_rp_fun(chl, move(rp));
-                    }
-                    catch (const exception &ex)
-                    {
-                        APSI_LOG_ERROR("Failed to send result part; function threw an exception: " << ex.what());
-                        throw;
-                    }
-                });
->>>>>>> 6ee2df07
-
-            rp->label_byte_count = sender_db->get_label_byte_count();
-            for (const auto &interp_polyn : cache.get().batched_interp_polyns) {
-                // Compute the label result and move to rp
-                rp->label_result.emplace_back(interp_polyn.eval(all_powers[bundle_idx]));
-            }
 
             // Send this result part
             try {
