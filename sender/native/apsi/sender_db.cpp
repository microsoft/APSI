// Copyright (c) Microsoft Corporation. All rights reserved.
// Licensed under the MIT license.

// STD
#include <memory>
#include <future>
#include <iterator>
#include <algorithm>
#include <sstream>

// APSI
#include "apsi/psi_params.h"
#include "apsi/sender_db.h"
#include "apsi/sender_db_generated.h"
#include "apsi/util/db_encoding.h"
#include "apsi/util/utils.h"
#include "apsi/util/thread_pool_mgr.h"

// Kuku
#include "kuku/locfunc.h"

// SEAL
#include "seal/util/common.h"
#include "seal/util/streambuf.h"

using namespace std;
using namespace seal;
using namespace seal::util;
using namespace kuku;

namespace apsi
{
    using namespace util;
    using namespace logging;

    namespace sender
    {
        namespace
        {
            /**
            Creates and returns the vector of hash functions similarly to how Kuku 2.x sets them internally.
            */
            vector<LocFunc> hash_functions(const PSIParams &params)
            {
                vector<LocFunc> result;
                for (uint32_t i = 0; i < params.table_params().hash_func_count; i++)
                {
                    result.emplace_back(params.table_params().table_size, make_item(i, 0));
                }

                return result;
            }

            /**
            Computes all cuckoo hash table locations for a given item.
            */
            unordered_set<location_type> all_locations(
                const vector<LocFunc> &hash_funcs,
                const HashedItem &item
            ) {
                unordered_set<location_type> result;
                for (auto &hf : hash_funcs)
                {
                    result.emplace(hf(item.get_as<kuku::item_type>().front()));
                }

                return result;
            }

            /**
            Compute the label size in multiples of item-size chunks.
            */
            size_t compute_label_size(size_t label_byte_count, const PSIParams &params)
            {
                return (label_byte_count * 8 + params.item_bit_count() - 1) / params.item_bit_count();
            }

            /**
            Unpacks a cuckoo idx into its bin and bundle indices
            */
            pair<size_t, size_t> unpack_cuckoo_idx(size_t cuckoo_idx, size_t bins_per_bundle)
            {
                // Recall that bin indices are relative to the bundle index. That is, the first bin index of a bundle at
                // bundle index 5 is 0. A cuckoo index is similar, except it is not relative to the bundle index. It just
                // keeps counting past bundle boundaries. So in order to get the bin index from the cuckoo index, just
                // compute cuckoo_idx (mod bins_per_bundle).
                size_t bin_idx = cuckoo_idx % bins_per_bundle;

                // Compute which bundle index this cuckoo index belongs to
                size_t bundle_idx = (cuckoo_idx - bin_idx) / bins_per_bundle;

                return { bin_idx, bundle_idx };
            }

            /**
            Converts each given Item-Label pair in between the given iterators into its algebraic form, i.e., a sequence
            of felt-felt pairs. Also computes each Item's cuckoo index.
            */
            vector<pair<AlgItemLabel, size_t>> preprocess_labeled_data(
                const vector<pair<HashedItem, EncryptedLabel>>::const_iterator begin,
                const vector<pair<HashedItem, EncryptedLabel>>::const_iterator end,
                const PSIParams &params
            ) {
                STOPWATCH(sender_stopwatch, "preprocess_labeled_data");
                APSI_LOG_DEBUG("Start preprocessing " << distance(begin, end) << " labeled items");

                // Some variables we'll need
                size_t bins_per_item = params.item_params().felts_per_item;
                size_t item_bit_count = params.item_bit_count();

                // Set up Kuku hash functions
                auto hash_funcs = hash_functions(params);

                // Calculate the cuckoo indices for each item. Store every pair of (item-label, cuckoo_idx) in a vector.
                // Later, we're gonna sort this vector by cuckoo_idx and use the result to parallelize the work of
                // inserting the items into BinBundles.
                vector<pair<AlgItemLabel, size_t>> data_with_indices;
                for (auto it = begin; it != end; it++)
                {
                    const pair<HashedItem, EncryptedLabel> &item_label_pair = *it;

                    // Serialize the data into field elements
                    const HashedItem &item = item_label_pair.first;
                    const EncryptedLabel &label = item_label_pair.second;
                    AlgItemLabel alg_item_label = algebraize_item_label(
                        item, label, item_bit_count, params.seal_params().plain_modulus());

                    // Get the cuckoo table locations for this item and add to data_with_indices
                    for (auto location : all_locations(hash_funcs, item))
                    {
                        // The current hash value is an index into a table of Items. In reality our BinBundles are
                        // tables of bins, which contain chunks of items. How many chunks? bins_per_item many chunks
                        size_t bin_idx = location * bins_per_item;

                        // Store the data along with its index
                        data_with_indices.push_back(make_pair(alg_item_label, bin_idx));
                    }
                }

                APSI_LOG_DEBUG("Finished preprocessing " << distance(begin, end) << " labeled items");

                return data_with_indices;
            }

            /**
            Converts given Item-Label pair into its algebraic form, i.e., a sequence of felt-felt pairs. Also computes
            the Item's cuckoo index.
            */
            vector<pair<AlgItemLabel, size_t>> preprocess_labeled_data(
                pair<HashedItem, EncryptedLabel> item_label,
                const PSIParams &params
            ) {
                vector<pair<HashedItem, EncryptedLabel>> item_label_singleton{ move(item_label) };
                return preprocess_labeled_data(
                    item_label_singleton.begin(),
                    item_label_singleton.end(),
                    params);
            }

            /**
            Converts each given Item into its algebraic form, i.e., a sequence of felt-monostate pairs. Also computes
            each Item's cuckoo index.
            */
            vector<pair<AlgItem, size_t>> preprocess_unlabeled_data(
                const vector<HashedItem>::const_iterator begin,
                const vector<HashedItem>::const_iterator end,
                const PSIParams &params
            ) {
                STOPWATCH(sender_stopwatch, "preprocess_unlabeled_data");
                APSI_LOG_DEBUG("Start preprocessing " << distance(begin, end) << " unlabeled items");

                // Some variables we'll need
                size_t bins_per_item = params.item_params().felts_per_item;
                size_t item_bit_count = params.item_bit_count();

                // Set up Kuku hash functions
                auto hash_funcs = hash_functions(params);

                // Calculate the cuckoo indices for each item. Store every pair of (item-label, cuckoo_idx) in a vector.
                // Later, we're gonna sort this vector by cuckoo_idx and use the result to parallelize the work of
                // inserting the items into BinBundles.
                vector<pair<AlgItem, size_t>> data_with_indices;
                for (auto it = begin; it != end; it++)
                {
                    const HashedItem &item = *it;

                    // Serialize the data into field elements
                    AlgItem alg_item = algebraize_item(item, item_bit_count, params.seal_params().plain_modulus());

                    // Get the cuckoo table locations for this item and add to data_with_indices
                    for (auto location : all_locations(hash_funcs, item))
                    {
                        // The current hash value is an index into a table of Items. In reality our BinBundles are
                        // tables of bins, which contain chunks of items. How many chunks? bins_per_item many chunks
                        size_t bin_idx = location * bins_per_item;

                        // Store the data along with its index
                        data_with_indices.emplace_back(make_pair(alg_item, bin_idx));
                    }
                }

                APSI_LOG_DEBUG("Finished preprocessing " << distance(begin, end) << " unlabeled items");

                return data_with_indices;
            }

            /**
            Converts given Item into its algebraic form, i.e., a sequence of felt-monostate pairs. Also computes the
            Item's cuckoo index.
            */
            vector<pair<AlgItem, size_t>> preprocess_unlabeled_data(
                const HashedItem &item,
                const PSIParams &params
            ) {
                vector<HashedItem> item_singleton{ item };
                return preprocess_unlabeled_data(
                    item_singleton.begin(),
                    item_singleton.end(),
                    params);
            }

            /**
            Inserts the given items and corresponding labels into bin_bundles at their respective cuckoo indices. It
            will only insert the data with bundle index in the half-open range range indicated by work_range. If
            inserting into a BinBundle would make the number of items in a bin larger than max_bin_size, this function
            will create and insert a new BinBundle. If overwrite is set, this will overwrite the labels if it finds an
            AlgItemLabel that matches the input perfectly.
            */
            template<typename T>
            void insert_or_assign_worker(
                const vector<pair<T, size_t>> &data_with_indices,
                vector<vector<BinBundle>> &bin_bundles,
                CryptoContext &crypto_context,
                uint32_t bundle_index,
                uint32_t bins_per_bundle,
                size_t label_size,
                size_t max_bin_size,
                bool overwrite,
                bool compressed)
            {
                STOPWATCH(sender_stopwatch, "insert_or_assign_worker");
                APSI_LOG_DEBUG("Insert-or-Assign worker for bundle index [" << bundle_index << "]. Mode of operation: " << (overwrite ? "overwriting existing" : "inserting new"));

<<<<<<< HEAD
                bool regen_cache = false;
=======
                size_t bundle_idx_start = work_range.first;
                size_t bundle_idx_end = work_range.second;

                APSI_LOG_DEBUG("Insert-or-Assign worker [" << this_thread::get_id() << "]: "
                    "start processing bundle indices in [" << bundle_idx_start << ", " << bundle_idx_end << ")");
                APSI_LOG_DEBUG("Insert-or-Assign worker [" << this_thread::get_id() << "]: "
                    "mode of operation: " << (overwrite ? "overwriting existing" : "inserting new"));

                // Keep track of the bundle indices we look at. These will be the ones whose cache we have to regen.
                unordered_set<size_t> bundle_indices;
>>>>>>> 6ee2df07

                // Iteratively insert each item-label pair at the given cuckoo index
                for (auto &data_with_idx : data_with_indices)
                {
                    const T &data = data_with_idx.first;

                    // Get the bundle index
                    size_t cuckoo_idx = data_with_idx.second;
                    size_t bin_idx, bundle_idx;
                    tie(bin_idx, bundle_idx) = unpack_cuckoo_idx(cuckoo_idx, bins_per_bundle);

                    // If the bundle_idx isn't in the prescribed range, don't try to insert this data
                    if (bundle_idx != bundle_index)
                    {
                        // Dealing with this bundle index is not our job
                        continue;
                    }

                    // We are inserting an item so mark the bundle index for cache regen
                    regen_cache = true;

                    // Get the bundle set at the given bundle index
                    vector<BinBundle> &bundle_set = bin_bundles[bundle_idx];

                    // Try to insert or overwrite these field elements in an existing BinBundle at this bundle index.
                    // Keep track of whether or not we succeed.
                    bool written = false;
                    for (auto bundle_it = bundle_set.rbegin(); bundle_it != bundle_set.rend(); bundle_it++)
                    {
                        // If we're supposed to overwrite, try to overwrite. One of these BinBundles has to have the
                        // data we're trying to overwrite.
                        if (overwrite)
                        {
                            // If we successfully overwrote, we're done with this bundle
                            written = bundle_it->try_multi_overwrite(data, bin_idx);
                            if (written)
                            {
                                break;
                            }
                        }

                        // Do a dry-run insertion and see if the new largest bin size in the range exceeds the limit
                        int new_largest_bin_size = bundle_it->multi_insert_dry_run(data, bin_idx);

                        // Check if inserting would violate the max bin size constraint
                        if (new_largest_bin_size > 0 && new_largest_bin_size < max_bin_size)
                        {
                            // All good
                            bundle_it->multi_insert_for_real(data, bin_idx);
                            written = true;
                            break;
                        }
                    }

                    // We tried to overwrite an item that doesn't exist. This should never happen
                    if (overwrite && !written)
                    {
                        APSI_LOG_ERROR("Insert-or-Assign worker: "
                            "failed to overwrite item at bundle index " << bundle_idx << " "
                            "because the item was not found");
                        throw logic_error("tried to overwrite non-existent item");
                    }

                    // If we had conflicts everywhere when trying to insert, then we need to make a new BinBundle and
                    // insert the data there
                    if (!written)
                    {
                        // Make a fresh BinBundle and insert
                        BinBundle new_bin_bundle(crypto_context, label_size, max_bin_size, compressed);
                        int res = new_bin_bundle.multi_insert_for_real(data, bin_idx);

                        // If even that failed, I don't know what could've happened
                        if (res < 0)
                        {
                            APSI_LOG_ERROR("Insert-or-Assign worker: "
                                "failed to insert item into a new BinBundle at bundle index " << bundle_idx);
                            throw logic_error("failed to insert item into a new BinBundle");
                        }

                        // Push a new BinBundle to the set of BinBundles at this bundle index
                        bundle_set.push_back(move(new_bin_bundle));
                    }
                }

                APSI_LOG_DEBUG("Insert-or-Assign worker [" << bundle_index << "]: "
                    "starting cache regeneration");

                // Now it's time to regenerate the caches of all the modified BinBundles. We'll just go through all the
                // bundle indices we touched and lazily regenerate the caches of all the BinBundles at those indices.
                if (regen_cache)
                {
                    // Get the set of BinBundles at this bundle index
                    vector<BinBundle> &bundle_set = bin_bundles[bundle_index];

                    APSI_LOG_DEBUG("Insert-or-Assign worker: "
                        "regenerating cache for bundle index " << bundle_index);

                    // Regenerate the cache of every BinBundle in the set
                    for (BinBundle &bundle : bundle_set)
                    {
                        // Don't worry, this doesn't do anything unless the BinBundle was actually modified
                        bundle.regen_cache();
                    }

                    APSI_LOG_DEBUG("Insert-or-Assign worker"
                        "finished regenerating cache for bundle index " << bundle_index);
                }

                APSI_LOG_DEBUG("Insert-or-Assign worker: "
                    "finished processing bundle index [" << bundle_index << "]");
            }

            /**
            Takes algebraized data to be inserted, splits it up, and distributes it so that thread_count many threads
            can all insert in parallel. If overwrite is set, this will overwrite the labels if it finds an AlgItemLabel
            that matches the input perfectly.
            */
            template<typename T>
            void dispatch_insert_or_assign(
                vector<pair<T, size_t>> &data_with_indices,
                vector<vector<BinBundle>> &bin_bundles,
                CryptoContext &crypto_context,
                uint32_t bins_per_bundle,
                size_t label_size,
                uint32_t max_bin_size,
                bool overwrite,
                bool compressed)
            {
                ThreadPoolMgr tpm;

                // Collect the bundle indices and partition them into thread_count many partitions.
                // By some uniformity assumption, the number of things to insert per partition
                // should be roughly the same. Note that the contents of bundle_indices is always
                // sorted (increasing order).
                set<size_t> bundle_indices_set;
                for (auto &data_with_idx : data_with_indices) {
                    size_t cuckoo_idx = data_with_idx.second;
                    size_t bin_idx, bundle_idx;
                    tie(bin_idx, bundle_idx) = unpack_cuckoo_idx(cuckoo_idx, bins_per_bundle);
                    bundle_indices_set.insert(bundle_idx);
                }

                // Copy the set of indices into a vector and sort so each thread processes a range
                // of indices
                vector<size_t> bundle_indices;
                bundle_indices.reserve(bundle_indices_set.size());
                copy(
                    bundle_indices_set.begin(),
                    bundle_indices_set.end(),
                    back_inserter(bundle_indices));
                sort(bundle_indices.begin(), bundle_indices.end());

                // Run the threads on the partitions
                vector<future<void>> futures(bundle_indices.size());
                APSI_LOG_INFO(
                    "Launching " << bundle_indices.size() << " insert-or-assign worker tasks");
                size_t future_idx = 0;
                for (auto &bundle_idx : bundle_indices) {
                    futures[future_idx++] = tpm.thread_pool().enqueue([&, bundle_idx]() {
                        insert_or_assign_worker(
                            data_with_indices,
                            bin_bundles,
                            crypto_context,
                            static_cast<uint32_t>(bundle_idx),
                            bins_per_bundle,
                            label_size,
                            max_bin_size,
                            overwrite,
                            compressed);
                    });
                }

                // Wait for the tasks to finish
                for (auto &f : futures) {
                    f.get();
                }
            }

            /**
            Removes the given items and corresponding labels from bin_bundles at their respective cuckoo indices.
            */
            void remove_worker(
                const vector<pair<AlgItem, size_t>> &data_with_indices,
                vector<vector<BinBundle>> &bin_bundles,
                CryptoContext &crypto_context,
                uint32_t bundle_index,
                uint32_t bins_per_bundle)
            {
                STOPWATCH(sender_stopwatch, "remove_worker");

<<<<<<< HEAD
                APSI_LOG_INFO("Remove worker [" << bundle_index << "]");
=======
                size_t bundle_idx_start = work_range.first;
                size_t bundle_idx_end = work_range.second;

                APSI_LOG_INFO("Remove worker [" << this_thread::get_id() << "]: "
                    "start processing bundle indices in [" << bundle_idx_start << ", " << bundle_idx_end << ")");
>>>>>>> 6ee2df07

                // Keep track of the bundle indices we look at. These will be the ones whose cache we have to regen.
                bool regen_cache = false;

                // Iteratively remove each item-label pair at the given cuckoo index
                for (auto &data_with_idx : data_with_indices)
                {
                    // Get the bundle index
                    size_t cuckoo_idx = data_with_idx.second;
                    size_t bin_idx, bundle_idx;
                    tie(bin_idx, bundle_idx) = unpack_cuckoo_idx(cuckoo_idx, bins_per_bundle);

                    // If the bundle_idx isn't in the prescribed range, don't try to remove this data
                    if (bundle_idx != bundle_index)
                    {
                        // Dealing with this bundle index is not our job
                        continue;
                    }

                    // We are removing an item so mark the bundle index for cache regen
                    regen_cache = true;

                    // Get the bundle set at the given bundle index
                    vector<BinBundle> &bundle_set = bin_bundles[bundle_idx];

                    // Try to remove these field elements from an existing BinBundle at this bundle index. Keep track
                    // of whether or not we succeed.
                    bool removed = false;
                    for (BinBundle &bundle : bundle_set)
                    {
                        // If we successfully removed, we're done with this bundle
                        removed = bundle.try_multi_remove(data_with_idx.first, bin_idx);
                        if (removed)
                        {
                            break;
                        }
                    }

                    // We may have produced some empty BinBundles so just remove them all
                    auto rem_it = remove_if(bundle_set.begin(), bundle_set.end(), [](auto &bundle) { return bundle.empty(); });
                    bundle_set.erase(rem_it, bundle_set.end());

                    // We tried to remove an item that doesn't exist. This should never happen
                    if (!removed)
                    {
                        APSI_LOG_ERROR("Remove worker: "
                            "failed to remove item at bundle index " << bundle_idx << " "
                            "because the item was not found");
                        throw logic_error("failed to remove item");
                    }
                }

                APSI_LOG_DEBUG("Remove worker: "
                    "starting cache regeneration for bundle index " << bundle_index);

                // Now it's time to regenerate the caches of all the modified BinBundles. We'll just go through all the
                // bundle indices we touched and lazily regenerate the caches of all the BinBundles at those indices.
                if (regen_cache)
                {
                    // Get the set of BinBundles at this bundle index
                    vector<BinBundle> &bundle_set = bin_bundles[bundle_index];

                    APSI_LOG_DEBUG("Remove worker: "
                        "regenerating cache for bundle index " << bundle_index << " "
                        "with " << bundle_set.size() << " BinBundles");

                    // Regenerate the cache of every BinBundle in the set
                    for (BinBundle &bundle : bundle_set)
                    {
                        // Don't worry, this doesn't do anything unless the BinBundle was actually modified
                        bundle.regen_cache();
                    }

                    APSI_LOG_DEBUG("Remove worker: "
                        "finished regenerating cache for bundle index " << bundle_index);
                }

                APSI_LOG_INFO("Remove worker: "
                    "finished processing bundle index " << bundle_index);
            }

            /**
            Takes algebraized data to be removed, splits it up, and distributes it so that thread_count many threads
            can all remove in parallel.
            */
            void dispatch_remove(
                const vector<pair<AlgItem, size_t>> &data_with_indices,
                vector<vector<BinBundle>> &bin_bundles,
                CryptoContext &crypto_context,
                uint32_t bins_per_bundle)
            {
                ThreadPoolMgr tpm;

                // Collect the bundle indices and partition them into thread_count many partitions.
                // By some uniformity assumption, the number of things to remove per partition
                // should be roughly the same. Note that the contents of bundle_indices is always
                // sorted (increasing order).
                set<size_t> bundle_indices_set;
                for (auto &data_with_idx : data_with_indices) {
                    size_t cuckoo_idx = data_with_idx.second;
                    size_t bin_idx, bundle_idx;
                    tie(bin_idx, bundle_idx) = unpack_cuckoo_idx(cuckoo_idx, bins_per_bundle);
                    bundle_indices_set.insert(bundle_idx);
                }

                // Copy the set of indices into a vector and sort so each thread processes a range
                // of indices
                vector<size_t> bundle_indices;
                bundle_indices.reserve(bundle_indices_set.size());
                copy(
                    bundle_indices_set.begin(),
                    bundle_indices_set.end(),
                    back_inserter(bundle_indices));
                sort(bundle_indices.begin(), bundle_indices.end());

                // Run the threads on the partitions
                vector<future<void>> futures(bundle_indices.size());
                APSI_LOG_INFO("Launching " << bundle_indices.size() << " remove worker tasks");
                size_t future_idx = 0;
                for (auto &bundle_idx : bundle_indices) {
                    futures[future_idx++] = tpm.thread_pool().enqueue([&]() {
                        remove_worker(
                            data_with_indices,
                            bin_bundles,
                            crypto_context,
                            static_cast<uint32_t>(bundle_idx),
                            bins_per_bundle);
                    });
                }

                // Wait for the tasks to finish
                for (auto &f : futures) {
                    f.get();
                }
            }

            /**
            Returns a set of DB cache references corresponding to the bundles in the given set
            */
            vector<reference_wrapper<const BinBundleCache>> collect_caches(vector<BinBundle> &bin_bundles)
            {
                vector<reference_wrapper<const BinBundleCache>> result;
                for (const auto &bundle : bin_bundles)
                {
                    result.emplace_back(cref(bundle.get_cache()));
                }

                return result;
            }
        }

        SenderDB::SenderDB(PSIParams params, size_t label_byte_count, bool compressed) :
            params_(params), crypto_context_(params_), label_byte_count_(label_byte_count), compressed_(compressed)
        {
            if (label_byte_count_ > 1024)
            {
                APSI_LOG_ERROR("Requested label byte count " << label_byte_count_ << " exceeds the maximum (1024)");
                throw invalid_argument("failed to create SenderDB");
            }

            // Set the evaluator. This will be used for BatchedPlaintextPolyn::eval.
            crypto_context_.set_evaluator();

            // Reset the SenderDB data structures
            clear_db();
        }

        SenderDB::SenderDB(SenderDB &&source) :
            params_(source.params_),
            crypto_context_(source.crypto_context_),
            label_byte_count_(source.label_byte_count_),
            compressed_(source.compressed_)
        {
            // Lock the source before moving stuff over
            auto lock = source.get_writer_lock();

            items_ = move(source.items_);
            bin_bundles_ = move(source.bin_bundles_);

            // Reset the source data structures
            source.clear_db_internal();
        }

        SenderDB &SenderDB::operator =(SenderDB &&source)
        {
            // Do nothing if moving to self
            if (&source == this)
            {
                return *this;
            }

            // Lock the current SenderDB
            auto this_lock = get_writer_lock();

            params_ = source.params_;
            crypto_context_ = source.crypto_context_;
            compressed_ = source.compressed_;
            label_byte_count_ = source.label_byte_count_;

            // Lock the source before moving stuff over
            auto source_lock = source.get_writer_lock();

            items_ = move(source.items_);
            bin_bundles_ = move(source.bin_bundles_);

            // Reset the source data structures
            source.clear_db_internal();

            return *this;
        }

        size_t SenderDB::get_bin_bundle_count() const
        {
            // Lock the database for reading
            auto lock = get_reader_lock();

            // Compute the total number of BinBundles
            return accumulate(bin_bundles_.cbegin(), bin_bundles_.cend(), size_t(0),
                [&](auto &a, auto &b) { return a + b.size(); });
        }

        double SenderDB::get_packing_rate() const
        {
            // Lock the database for reading
            auto lock = get_reader_lock();

            uint64_t item_count = mul_safe(
                static_cast<uint64_t>(items_.size()),
                static_cast<uint64_t>(params_.table_params().hash_func_count));
            uint64_t max_item_count = mul_safe(
                static_cast<uint64_t>(get_bin_bundle_count()),
                static_cast<uint64_t>(params_.items_per_bundle()),
                static_cast<uint64_t>(params_.table_params().max_items_per_bin));

            return max_item_count ? static_cast<double>(item_count) / max_item_count : 0.0;
        }

        void SenderDB::clear_db_internal()
        {
            // Assume the SenderDB is already locked for writing

            // Clear the set of inserted items
            items_.clear();

            // Clear the BinBundles
            bin_bundles_.clear();
            bin_bundles_.resize(params_.bundle_idx_count());
        }

        void SenderDB::clear_db()
        {
            if (items_.size())
            {
                APSI_LOG_INFO("Removing " << items_.size() << " items pairs from SenderDB");
            }

            // Lock the database for writing
            auto lock = get_writer_lock();

            clear_db_internal();
        }

        vector<reference_wrapper<const BinBundleCache>> SenderDB::get_cache_at(uint32_t bundle_idx)
        {
            return collect_caches(bin_bundles_.at(safe_cast<size_t>(bundle_idx)));
        }

        void SenderDB::insert_or_assign(vector<pair<HashedItem, EncryptedLabel>> data, size_t thread_count)
        {
            if (!is_labeled())
            {
                APSI_LOG_ERROR("Attempted to insert labeled data but this is an unlabeled SenderDB")
                throw logic_error("cannot do labeled insertion on an unlabeled SenderDB");
            }

<<<<<<< HEAD
        void LabeledSenderDB::insert_or_assign(vector<pair<HashedItem, EncryptedLabel>> data)
        {
            STOPWATCH(sender_stopwatch, "LabeledSenderDB::insert_or_assign");
=======
            thread_count = thread_count < 1 ? thread::hardware_concurrency() : thread_count;

            STOPWATCH(sender_stopwatch, "SenderDB::insert_or_assign (labeled)");
>>>>>>> 6ee2df07
            APSI_LOG_INFO("Start inserting " << data.size() << " items in SenderDB");

            size_t full_data_size = data.size();

            // Lock the database for writing
            auto lock = get_writer_lock();

            // We need to know which items are new and which are old, since we have to tell dispatch_insert_or_assign
            // when to have an overwrite-on-collision versus add-binbundle-on-collision policy.
            vector<pair<HashedItem, EncryptedLabel>> existing_data;
            auto new_data_end = remove_if(data.begin(), data.end(), [&](const auto &item_label_pair) {
                const HashedItem &item = item_label_pair.first;
                const EncryptedLabel &label = item_label_pair.second;

                // The label sizes must match the label size for this SenderDB
                if (label.size() != label_byte_count_)
                {
                    APSI_LOG_ERROR("Attempted to insert or assign data with " << label.size()
                        << "-byte label, but this SenderDB expects " << label_byte_count_ << "-byte labels");
                    throw invalid_argument("failed to insert or assign data");
                }

                bool found = items_.find(item) != items_.end();
                if (!found)
                {
                    // Add to items_ already at this point!
                    items_.insert(item);
                }

                // Remove those that were found
                return found;
            });

            // Add the previously existing items to existing_data
            for_each(new_data_end, data.end(), [&](auto &item_label_pair) {
                // Replacing an existing item
                existing_data.push_back(move(item_label_pair));
            });

            // Erase the previously existing items from data
            data.erase(new_data_end, data.end());

            APSI_LOG_INFO("Found " << data.size() << " new items to insert in SenderDB");
            APSI_LOG_INFO("Found " << existing_data.size() << " existing items to replace in SenderDB");

            // Break the new data down into its field element representation. Also compute the items' cuckoo indices.
            vector<pair<AlgItemLabel, size_t>> new_data_with_indices
                = preprocess_labeled_data(data.begin(), data.end(), params_);

            // Now do the same for the data we're going to overwrite
            vector<pair<AlgItemLabel, size_t>> overwritable_data_with_indices
                = preprocess_labeled_data(existing_data.begin(), existing_data.end(), params_);

            // Dispatch the insertion, first for the new data, then for the data we're gonna overwrite
            uint32_t bins_per_bundle = params_.bins_per_bundle();
            uint32_t max_bin_size = params_.table_params().max_items_per_bin;

            // Compute the label size; this ceil(label_bit_count / item_bit_count)
            size_t label_size = compute_label_size(label_byte_count_, params_);

            dispatch_insert_or_assign(
                new_data_with_indices,
                bin_bundles_,
                crypto_context_,
                bins_per_bundle,
                label_size,
                max_bin_size,
                false, /* don't overwrite items */
                compressed_
            );

            dispatch_insert_or_assign(
                overwritable_data_with_indices,
                bin_bundles_,
                crypto_context_,
                bins_per_bundle,
                label_size,
                max_bin_size,
                true, /* overwrite items */
                compressed_
            );

            APSI_LOG_INFO("Finished inserting " << full_data_size << " items in SenderDB");
        }

<<<<<<< HEAD
        void LabeledSenderDB::insert_or_assign(const vector<HashedItem> &data)
=======
        void SenderDB::insert_or_assign(vector<HashedItem> data, size_t thread_count)
>>>>>>> 6ee2df07
        {
            if (is_labeled())
            {
                APSI_LOG_ERROR("Attempted to insert unlabeled data but this is a labeled SenderDB")
                throw logic_error("cannot do unlabeled insertion on a labeled SenderDB");
            }

<<<<<<< HEAD
        void UnlabeledSenderDB::insert_or_assign(const vector<HashedItem> &data)
        {
            STOPWATCH(sender_stopwatch, "UnlabeledSenderDB::insert_or_assign");
=======
            thread_count = thread_count < 1 ? thread::hardware_concurrency() : thread_count;

            STOPWATCH(sender_stopwatch, "SenderDB::insert_or_assign (unlabeled)");
>>>>>>> 6ee2df07
            APSI_LOG_INFO("Start inserting " << data.size() << " items in SenderDB");

            size_t full_data_size = data.size();

            // Lock the database for writing
            auto lock = get_writer_lock();

            // We are not going to insert items that already appear in the database.
            auto new_data_end = remove_if(data.begin(), data.end(), [&](const auto &item) {
                bool found = items_.find(item) != items_.end();
                if (!found)
                {
                    // Add to items_ already at this point!
                    items_.insert(item);
                }

                // Remove those that were found
                return found;
            });

            // Erase the previously existing items from data
            data.erase(new_data_end, data.end());

            APSI_LOG_INFO("Found " << data.size() << " new items to insert in SenderDB");

            // Break the new data down into its field element representation. Also compute the items' cuckoo indices.
            vector<pair<AlgItem, size_t>> data_with_indices
                = preprocess_unlabeled_data(data.begin(), data.end(), params_);

            // Dispatch the insertion
            uint32_t bins_per_bundle = params_.bins_per_bundle();
            uint32_t max_bin_size = params_.table_params().max_items_per_bin;

            dispatch_insert_or_assign(
                data_with_indices,
                bin_bundles_,
                crypto_context_,
                bins_per_bundle,
                0, /* label size */
                max_bin_size,
                false, /* don't overwrite items */
                compressed_
            );

<<<<<<< HEAD
            APSI_LOG_INFO("Finished inserting " << data.size() << " items in SenderDB");
        }

        void UnlabeledSenderDB::insert_or_assign(vector<pair<HashedItem, EncryptedLabel>> data)
        {
            APSI_LOG_ERROR(
                "Attempted to insert labeled data but this is an UnlabeledSenderDB instance")
            throw logic_error("cannot do labeled insertion on an UnlabeledSenderDB");
        }

        void LabeledSenderDB::remove(const vector<HashedItem> &data)
        {
            STOPWATCH(sender_stopwatch, "LabeledSenderDB::remove");
            APSI_LOG_INFO("Start removing " << data.size() << " items-label pairs from SenderDB");

            // Lock the database for writing
            auto lock = get_writer_lock();

            // We need to check that all the items actually are in the database.
            for (auto item : data) {
                if (items_.find(item) == items_.end()) {
                    // Item is not in items_; cannot remove it
                    throw invalid_argument("item to be removed was not found in SenderDB");
                }
            }

            // Break the data to be removed down into its field element representation. Also compute
            // the items' cuckoo indices.
            vector<pair<AlgItem, size_t>> data_with_indices =
                preprocess_unlabeled_data(data.begin(), data.end(), params_);

            // Dispatch the removal
            uint32_t bins_per_bundle = params_.bins_per_bundle();

            dispatch_remove(data_with_indices, bin_bundles_, crypto_context_, bins_per_bundle);

            // Now that everything is removed, clear these items from the cache of all inserted
            // items.
            for (auto &item : data) {
                items_.erase(item);
            }

            APSI_LOG_INFO("Finished removing " << data.size() << " item-label pairs from SenderDB");
        }

        void UnlabeledSenderDB::remove(const vector<HashedItem> &data)
        {
            STOPWATCH(sender_stopwatch, "UnlabeledSenderDB::remove");
=======
            APSI_LOG_INFO("Finished inserting " << full_data_size << " items in SenderDB");
        }

        void SenderDB::remove(
            const vector<HashedItem> &data,
            size_t thread_count
        ) {
            thread_count = thread_count < 1 ? thread::hardware_concurrency() : thread_count;

            STOPWATCH(sender_stopwatch, "SenderDB::remove");
>>>>>>> 6ee2df07
            APSI_LOG_INFO("Start removing " << data.size() << " items from SenderDB");

            // Lock the database for writing
            auto lock = get_writer_lock();

            // We need to check that all the items actually are in the database.
            for (auto item : data) {
                if (items_.find(item) == items_.end()) {
                    // Item is not in items_; cannot remove it
                    throw invalid_argument("item to be removed was not found in SenderDB");
                }
            }

            // Break the data to be removed down into its field element representation. Also compute
            // the items' cuckoo indices.
            vector<pair<AlgItem, size_t>> data_with_indices =
                preprocess_unlabeled_data(data.begin(), data.end(), params_);

            // Dispatch the removal
            uint32_t bins_per_bundle = params_.bins_per_bundle();

            dispatch_remove(data_with_indices, bin_bundles_, crypto_context_, bins_per_bundle);

            // Now that everything is removed, clear these items from the cache of all inserted
            // items.
            for (auto &item : data) {
                items_.erase(item);
            }

            APSI_LOG_INFO("Finished removing " << data.size() << " items from SenderDB");
        }

<<<<<<< HEAD
        void LabeledSenderDB::set_data(vector<pair<HashedItem, EncryptedLabel>> data)
        {
            clear_db();
            insert_or_assign(move(data));
        }

        void LabeledSenderDB::set_data(const vector<HashedItem> &data)
        {
            APSI_LOG_ERROR("Attempted to set unlabeled data but this is a LabeledSenderDB instance")
            throw logic_error("cannot do unlabeled insertion on a LabeledSenderDB");
        }

        void UnlabeledSenderDB::set_data(const vector<HashedItem> &data)
        {
            clear_db();
            insert_or_assign(data);
        }

        void UnlabeledSenderDB::set_data(vector<pair<HashedItem, EncryptedLabel>> data)
        {
            APSI_LOG_ERROR(
                "Attempted to set labeled data but this is an UnlabeledSenderDB instance")
            throw logic_error("cannot do labeled insertion on an UnlabeledSenderDB");
        }
=======
        EncryptedLabel SenderDB::get_label(const HashedItem &item) const
        {
            if (!is_labeled())
            {
                APSI_LOG_ERROR("Attempted to retrieve a label but this is an unlabeled SenderDB");
                throw logic_error("failed to retrieve label");
            }
>>>>>>> 6ee2df07

            // Check if this item is in the DB. If not, throw an exception
            if (!items_.count(item))
            {
                APSI_LOG_ERROR("Cannot retrieve label for an item that is not in the SenderDB")
                throw invalid_argument("item was not found in SenderDB");
            }

            APSI_LOG_DEBUG("Start retrieving label for " << item.to_string());

            uint32_t bins_per_bundle = params_.bins_per_bundle();

            // Preprocess a single element. This algebraizes the item and gives back its field element representation
            // as well as its cuckoo hash. We only read one of the locations because the labels are the same in each
            // location.
            AlgItem alg_item;
            size_t cuckoo_idx;
            tie(alg_item, cuckoo_idx) = preprocess_unlabeled_data(item, params_)[0];

            // Now figure out where to look to get the label
            size_t bin_idx, bundle_idx;
            tie(bin_idx, bundle_idx) = unpack_cuckoo_idx(cuckoo_idx, bins_per_bundle);

            // Retrieve the algebraic labels from one of the BinBundles at this index
            const vector<BinBundle> &bundle_set = bin_bundles_[bundle_idx];
            vector<felt_t> alg_label;
            bool got_labels = false;
            for (const BinBundle &bundle : bundle_set)
            {
                // Try to retrieve the contiguous labels from this BinBundle
                if (bundle.try_get_multi_label(alg_item, bin_idx, alg_label))
                {
                    got_labels = true;
                    break;
                }
            }

            // It shouldn't be possible to have items in your set but be unable to retrieve the associated label. Throw
            // an exception because something is terribly wrong.
            if (!got_labels)
            {
                APSI_LOG_ERROR("Failed to retrieve label for an item that was supposed to be in the SenderDB")
                throw logic_error("item is in set but labels could not be found in any BinBundle");
            }

            // All good. Now just reconstruct the big label from its split-up parts and return it
            EncryptedLabel result = dealgebraize_label(
                alg_label,
                alg_label.size() * static_cast<size_t>(params_.item_bit_count_per_felt()),
                params_.seal_params().plain_modulus());
            result.resize(label_byte_count_);

            APSI_LOG_DEBUG("Finished retrieving label for " << item.to_string());

            return result;
        }

        size_t SenderDB::save(ostream &out) const
        {
            // Lock the database for reading
            auto lock = get_reader_lock();

            // First save the PSIParam
            stringstream ss;
            params_.save(ss);
            string params_str = ss.str();

            int32_t item_bit_count = params_.item_bit_count();
            int32_t item_byte_count = (item_bit_count + 7) >> 3;

            flatbuffers::FlatBufferBuilder fbs_builder(1024);

            auto params = fbs_builder.CreateVector(
                reinterpret_cast<unsigned char*>(params_str.data()), params_str.size());
            fbs::SenderDBInfo info(safe_cast<uint32_t>(label_byte_count_), compressed_);
            auto hashed_items = fbs_builder.CreateVectorOfStructs([&]() {
                // The HashedItems vector is populated with an immediately-invoked lambda
                vector<fbs::HashedItem> ret;
                ret.reserve(get_items().size());
                for (const auto &it : get_items())
                {
                    // Then create the vector of bytes for this hashed item
                    auto item_data = it.get_as<uint64_t>();
                    ret.emplace_back(item_data[0], item_data[1]);
                }
                return ret;
            }());

            auto bin_bundle_count = get_bin_bundle_count();

            fbs::SenderDBBuilder sender_db_builder(fbs_builder);
            sender_db_builder.add_params(params);
            sender_db_builder.add_info(&info);
            sender_db_builder.add_hashed_items(hashed_items);
            sender_db_builder.add_bin_bundle_count(safe_cast<uint32_t>(bin_bundle_count));
            auto sdb = sender_db_builder.Finish();
            fbs_builder.FinishSizePrefixed(sdb);

            out.write(
                reinterpret_cast<const char*>(fbs_builder.GetBufferPointer()),
                safe_cast<streamsize>(fbs_builder.GetSize()));
            size_t total_size = fbs_builder.GetSize();

            // Finally write the BinBundles
            size_t bin_bundle_data_size = 0;
            for (size_t bundle_idx = 0; bundle_idx < bin_bundles_.size(); bundle_idx++)
            {
                for (auto &bb : bin_bundles_[bundle_idx])
                {
                    auto size = bb.save(out, static_cast<uint32_t>(bundle_idx));
                    APSI_LOG_DEBUG("Saved BinBundle at bundle index " << bundle_idx
                        << " (" << size << " bytes)");
                    bin_bundle_data_size += size;
                }
            }

            total_size += bin_bundle_data_size;
            APSI_LOG_DEBUG("Saved SenderDB with " << get_items().size() << " items ("
                << total_size << " bytes)");

            return total_size;
        }

        pair<SenderDB, size_t> SenderDB::Load(istream &in)
        {
            vector<seal_byte> in_data(apsi::util::read_from_stream(in));

            auto verifier = flatbuffers::Verifier(reinterpret_cast<const unsigned char*>(in_data.data()), in_data.size());
            bool safe = fbs::VerifySizePrefixedSenderDBBuffer(verifier);
            if (!safe)
            {
                APSI_LOG_ERROR("Failed to load SenderDB: the buffer is invalid");
                throw runtime_error("failed to load SenderDB");
            }

            auto sdb = fbs::GetSizePrefixedSenderDB(in_data.data());

            // Load the PSIParams
            shared_ptr<PSIParams> params;
            try
            {
                ArrayGetBuffer agbuf(
                    reinterpret_cast<const char *>(sdb->params()->data()),
                    static_cast<streamsize>(sdb->params()->size()));
                istream params_stream(&agbuf);
                params = make_shared<PSIParams>(PSIParams::Load(params_stream).first);
            }
            catch (const runtime_error &ex)
            {
                APSI_LOG_ERROR("APSI threw an exception creating PSIParams: " << ex.what());
                throw runtime_error("failed to load SenderDB");
            }
            
            // Load the info so we know what kind of SenderDB to create
            size_t label_byte_count = static_cast<size_t>(sdb->info()->label_byte_count());
            bool compressed = sdb->info()->compressed();

            // Create the correct kind of SenderDB
            SenderDB sender_db(*params, label_byte_count, compressed);

            int32_t item_bit_count = sender_db.params_.item_bit_count();
            int32_t item_byte_count = (item_bit_count + 7) >> 3;

            // Load the hashed items
            const auto &hashed_items = *sdb->hashed_items();
            sender_db.items_.reserve(hashed_items.size());
            for (const auto &it : hashed_items)
            {
                sender_db.items_.insert({ it->low_word(), it->high_word() });
            }

            uint32_t bin_bundle_count = sdb->bin_bundle_count();
            size_t bin_bundle_data_size = 0;
            uint32_t max_bin_size = params->table_params().max_items_per_bin;
            size_t label_size = compute_label_size(label_byte_count, *params);

            while (bin_bundle_count--)
            {
                BinBundle bb(sender_db.crypto_context_, label_size, max_bin_size, compressed);
                auto bb_data = bb.load(in);

                // Make sure BinBundle cache is valid
                bb.regen_cache();

                // Check that the loaded bundle index is not out of range
                if (bb_data.first >= sender_db.bin_bundles_.size())
                {
                    APSI_LOG_ERROR("The bundle index of the loaded BinBundle (" << bb_data.first
                        << ") exceeds the maximum (" << params->bundle_idx_count() - 1 << ")");
                    throw runtime_error("failed to load SenderDB");
                }

                // Add the loaded BinBundle to the correct location in bin_bundles_
                sender_db.bin_bundles_[bb_data.first].push_back(move(bb));

                APSI_LOG_DEBUG("Loaded BinBundle at bundle index " << bb_data.first
                    << " (" << bb_data.second << " bytes)");
                bin_bundle_data_size += bb_data.second;
            }

            size_t total_size = in_data.size() + bin_bundle_data_size;
            APSI_LOG_DEBUG("Loaded SenderDB with " << sender_db.get_items().size() << " items ("
                << total_size << " bytes)");

            return { move(sender_db), total_size };
        }
    } // namespace sender
} // namespace apsi<|MERGE_RESOLUTION|>--- conflicted
+++ resolved
@@ -241,20 +241,7 @@
                 STOPWATCH(sender_stopwatch, "insert_or_assign_worker");
                 APSI_LOG_DEBUG("Insert-or-Assign worker for bundle index [" << bundle_index << "]. Mode of operation: " << (overwrite ? "overwriting existing" : "inserting new"));
 
-<<<<<<< HEAD
                 bool regen_cache = false;
-=======
-                size_t bundle_idx_start = work_range.first;
-                size_t bundle_idx_end = work_range.second;
-
-                APSI_LOG_DEBUG("Insert-or-Assign worker [" << this_thread::get_id() << "]: "
-                    "start processing bundle indices in [" << bundle_idx_start << ", " << bundle_idx_end << ")");
-                APSI_LOG_DEBUG("Insert-or-Assign worker [" << this_thread::get_id() << "]: "
-                    "mode of operation: " << (overwrite ? "overwriting existing" : "inserting new"));
-
-                // Keep track of the bundle indices we look at. These will be the ones whose cache we have to regen.
-                unordered_set<size_t> bundle_indices;
->>>>>>> 6ee2df07
 
                 // Iteratively insert each item-label pair at the given cuckoo index
                 for (auto &data_with_idx : data_with_indices)
@@ -445,15 +432,7 @@
             {
                 STOPWATCH(sender_stopwatch, "remove_worker");
 
-<<<<<<< HEAD
                 APSI_LOG_INFO("Remove worker [" << bundle_index << "]");
-=======
-                size_t bundle_idx_start = work_range.first;
-                size_t bundle_idx_end = work_range.second;
-
-                APSI_LOG_INFO("Remove worker [" << this_thread::get_id() << "]: "
-                    "start processing bundle indices in [" << bundle_idx_start << ", " << bundle_idx_end << ")");
->>>>>>> 6ee2df07
 
                 // Keep track of the bundle indices we look at. These will be the ones whose cache we have to regen.
                 bool regen_cache = false;
@@ -729,15 +708,9 @@
                 throw logic_error("cannot do labeled insertion on an unlabeled SenderDB");
             }
 
-<<<<<<< HEAD
-        void LabeledSenderDB::insert_or_assign(vector<pair<HashedItem, EncryptedLabel>> data)
-        {
-            STOPWATCH(sender_stopwatch, "LabeledSenderDB::insert_or_assign");
-=======
             thread_count = thread_count < 1 ? thread::hardware_concurrency() : thread_count;
 
             STOPWATCH(sender_stopwatch, "SenderDB::insert_or_assign (labeled)");
->>>>>>> 6ee2df07
             APSI_LOG_INFO("Start inserting " << data.size() << " items in SenderDB");
 
             size_t full_data_size = data.size();
@@ -823,11 +796,7 @@
             APSI_LOG_INFO("Finished inserting " << full_data_size << " items in SenderDB");
         }
 
-<<<<<<< HEAD
-        void LabeledSenderDB::insert_or_assign(const vector<HashedItem> &data)
-=======
         void SenderDB::insert_or_assign(vector<HashedItem> data, size_t thread_count)
->>>>>>> 6ee2df07
         {
             if (is_labeled())
             {
@@ -835,15 +804,9 @@
                 throw logic_error("cannot do unlabeled insertion on a labeled SenderDB");
             }
 
-<<<<<<< HEAD
-        void UnlabeledSenderDB::insert_or_assign(const vector<HashedItem> &data)
-        {
-            STOPWATCH(sender_stopwatch, "UnlabeledSenderDB::insert_or_assign");
-=======
             thread_count = thread_count < 1 ? thread::hardware_concurrency() : thread_count;
 
             STOPWATCH(sender_stopwatch, "SenderDB::insert_or_assign (unlabeled)");
->>>>>>> 6ee2df07
             APSI_LOG_INFO("Start inserting " << data.size() << " items in SenderDB");
 
             size_t full_data_size = data.size();
@@ -888,21 +851,17 @@
                 compressed_
             );
 
-<<<<<<< HEAD
-            APSI_LOG_INFO("Finished inserting " << data.size() << " items in SenderDB");
-        }
-
-        void UnlabeledSenderDB::insert_or_assign(vector<pair<HashedItem, EncryptedLabel>> data)
-        {
-            APSI_LOG_ERROR(
-                "Attempted to insert labeled data but this is an UnlabeledSenderDB instance")
-            throw logic_error("cannot do labeled insertion on an UnlabeledSenderDB");
-        }
-
-        void LabeledSenderDB::remove(const vector<HashedItem> &data)
-        {
-            STOPWATCH(sender_stopwatch, "LabeledSenderDB::remove");
-            APSI_LOG_INFO("Start removing " << data.size() << " items-label pairs from SenderDB");
+            APSI_LOG_INFO("Finished inserting " << full_data_size << " items in SenderDB");
+        }
+
+        void SenderDB::remove(
+            const vector<HashedItem> &data,
+            size_t thread_count
+        ) {
+            thread_count = thread_count < 1 ? thread::hardware_concurrency() : thread_count;
+
+            STOPWATCH(sender_stopwatch, "SenderDB::remove");
+            APSI_LOG_INFO("Start removing " << data.size() << " items from SenderDB");
 
             // Lock the database for writing
             auto lock = get_writer_lock();
@@ -931,82 +890,9 @@
                 items_.erase(item);
             }
 
-            APSI_LOG_INFO("Finished removing " << data.size() << " item-label pairs from SenderDB");
-        }
-
-        void UnlabeledSenderDB::remove(const vector<HashedItem> &data)
-        {
-            STOPWATCH(sender_stopwatch, "UnlabeledSenderDB::remove");
-=======
-            APSI_LOG_INFO("Finished inserting " << full_data_size << " items in SenderDB");
-        }
-
-        void SenderDB::remove(
-            const vector<HashedItem> &data,
-            size_t thread_count
-        ) {
-            thread_count = thread_count < 1 ? thread::hardware_concurrency() : thread_count;
-
-            STOPWATCH(sender_stopwatch, "SenderDB::remove");
->>>>>>> 6ee2df07
-            APSI_LOG_INFO("Start removing " << data.size() << " items from SenderDB");
-
-            // Lock the database for writing
-            auto lock = get_writer_lock();
-
-            // We need to check that all the items actually are in the database.
-            for (auto item : data) {
-                if (items_.find(item) == items_.end()) {
-                    // Item is not in items_; cannot remove it
-                    throw invalid_argument("item to be removed was not found in SenderDB");
-                }
-            }
-
-            // Break the data to be removed down into its field element representation. Also compute
-            // the items' cuckoo indices.
-            vector<pair<AlgItem, size_t>> data_with_indices =
-                preprocess_unlabeled_data(data.begin(), data.end(), params_);
-
-            // Dispatch the removal
-            uint32_t bins_per_bundle = params_.bins_per_bundle();
-
-            dispatch_remove(data_with_indices, bin_bundles_, crypto_context_, bins_per_bundle);
-
-            // Now that everything is removed, clear these items from the cache of all inserted
-            // items.
-            for (auto &item : data) {
-                items_.erase(item);
-            }
-
             APSI_LOG_INFO("Finished removing " << data.size() << " items from SenderDB");
         }
 
-<<<<<<< HEAD
-        void LabeledSenderDB::set_data(vector<pair<HashedItem, EncryptedLabel>> data)
-        {
-            clear_db();
-            insert_or_assign(move(data));
-        }
-
-        void LabeledSenderDB::set_data(const vector<HashedItem> &data)
-        {
-            APSI_LOG_ERROR("Attempted to set unlabeled data but this is a LabeledSenderDB instance")
-            throw logic_error("cannot do unlabeled insertion on a LabeledSenderDB");
-        }
-
-        void UnlabeledSenderDB::set_data(const vector<HashedItem> &data)
-        {
-            clear_db();
-            insert_or_assign(data);
-        }
-
-        void UnlabeledSenderDB::set_data(vector<pair<HashedItem, EncryptedLabel>> data)
-        {
-            APSI_LOG_ERROR(
-                "Attempted to set labeled data but this is an UnlabeledSenderDB instance")
-            throw logic_error("cannot do labeled insertion on an UnlabeledSenderDB");
-        }
-=======
         EncryptedLabel SenderDB::get_label(const HashedItem &item) const
         {
             if (!is_labeled())
@@ -1014,7 +900,6 @@
                 APSI_LOG_ERROR("Attempted to retrieve a label but this is an unlabeled SenderDB");
                 throw logic_error("failed to retrieve label");
             }
->>>>>>> 6ee2df07
 
             // Check if this item is in the DB. If not, throw an exception
             if (!items_.count(item))
