--- conflicted
+++ resolved
@@ -95,15 +95,9 @@
             Converts each given Item-Label pair in between the given iterators into its algebraic form, i.e., a sequence
             of felt-felt pairs. Also computes each Item's cuckoo index.
             */
-<<<<<<< HEAD
             vector<pair<AlgItemLabel, size_t>> preprocess_labeled_data(
-                const unordered_map<HashedItem, EncryptedLabel>::const_iterator begin,
-                const unordered_map<HashedItem, EncryptedLabel>::const_iterator end,
-=======
-            vector<pair<AlgItemLabel<felt_t>, size_t>> preprocess_labeled_data(
-                const vector<pair<HashedItem, FullWidthLabel>>::const_iterator begin,
-                const vector<pair<HashedItem, FullWidthLabel>>::const_iterator end,
->>>>>>> 4f01ef0c
+                const vector<pair<HashedItem, EncryptedLabel>>::const_iterator begin,
+                const vector<pair<HashedItem, EncryptedLabel>>::const_iterator end,
                 const PSIParams &params
             ) {
                 STOPWATCH(sender_stopwatch, "preprocess_labeled_data");
@@ -155,11 +149,7 @@
                 pair<HashedItem, EncryptedLabel> item_label,
                 const PSIParams &params
             ) {
-<<<<<<< HEAD
-                unordered_map<HashedItem, EncryptedLabel> item_label_singleton{ move(item_label) };
-=======
-                vector<pair<HashedItem, FullWidthLabel>> item_label_singleton{ item_label };
->>>>>>> 4f01ef0c
+                vector<pair<HashedItem, EncryptedLabel>> item_label_singleton{ move(item_label) };
                 return preprocess_labeled_data(
                     item_label_singleton.begin(),
                     item_label_singleton.end(),
@@ -170,15 +160,9 @@
             Converts each given Item into its algebraic form, i.e., a sequence of felt-monostate pairs. Also computes
             each Item's cuckoo index.
             */
-<<<<<<< HEAD
             vector<pair<AlgItem, size_t>> preprocess_unlabeled_data(
-                const unordered_set<HashedItem>::const_iterator begin,
-                const unordered_set<HashedItem>::const_iterator end,
-=======
-            vector<pair<AlgItemLabel<monostate>, size_t>> preprocess_unlabeled_data(
                 const vector<HashedItem>::const_iterator begin,
                 const vector<HashedItem>::const_iterator end,
->>>>>>> 4f01ef0c
                 const PSIParams &params
             ) {
                 STOPWATCH(sender_stopwatch, "preprocess_unlabeled_data");
@@ -718,16 +702,7 @@
             return collect_caches(bin_bundles_.at(safe_cast<size_t>(bundle_idx)));
         }
 
-<<<<<<< HEAD
-        void LabeledSenderDB::insert_or_assign(
-            unordered_map<HashedItem, EncryptedLabel> data,
-            size_t thread_count)
-=======
-        /**
-        Inserts the given data into the database, using at most thread_count threads.
-        */
-        void LabeledSenderDB::insert_or_assign(const vector<pair<HashedItem, FullWidthLabel>> &data, size_t thread_count)
->>>>>>> 4f01ef0c
+        void LabeledSenderDB::insert_or_assign(vector<pair<HashedItem, EncryptedLabel>> data, size_t thread_count)
         {
             thread_count = thread_count < 1 ? thread::hardware_concurrency() : thread_count;
 
@@ -738,19 +713,12 @@
             auto lock = get_writer_lock();
 
             // We need to know which items are new and which are old, since we have to tell dispatch_insert_or_assign
-<<<<<<< HEAD
-            // when to have an overwrite-on-collision versus add-binbundle-on-collision policy. We move away the label
-            // data from the input, but leave the item part untouched.
-            unordered_map<HashedItem, EncryptedLabel> new_data, existing_data;
+            // when to have an overwrite-on-collision versus add-binbundle-on-collision policy.
+            vector<pair<HashedItem, EncryptedLabel>> new_data, existing_data;
             for (auto &item_label_pair : data)
-=======
-            // when to have an overwrite-on-collision versus add-binbundle-on-collision policy.
-            vector<pair<HashedItem, FullWidthLabel>> new_data, existing_data;
-            for (auto item_label_pair : data)
->>>>>>> 4f01ef0c
             {
                 const HashedItem &item = item_label_pair.first;
-                EncryptedLabel &label = item_label_pair.second;
+                const EncryptedLabel &label = item_label_pair.second;
 
                 // The label sizes must match the label size for this SenderDB
                 if (label.size() != label_byte_count_)
@@ -763,21 +731,15 @@
                 if (items_.find(item) == items_.end())
                 {
                     // Item is not already in items_, i.e., if this is a new item
-<<<<<<< HEAD
-                    new_data.emplace(make_pair(item, move(label)));
-=======
                     new_data.push_back(move(item_label_pair));
+
+                    // Add to items_ already at this point!
                     items_.insert(item);
->>>>>>> 4f01ef0c
                 }
                 else
                 {
                     // Replacing an existing item
-<<<<<<< HEAD
-                    existing_data.emplace(make_pair(item, move(label)));
-=======
                     existing_data.push_back(move(item_label_pair));
->>>>>>> 4f01ef0c
                 }
             }
 
@@ -826,28 +788,13 @@
             APSI_LOG_INFO("Finished inserting " << data.size() << " items in SenderDB");
         }
 
-<<<<<<< HEAD
-        void LabeledSenderDB::insert_or_assign(const unordered_set<HashedItem> &data, size_t thread_count)
-=======
-        /**
-        Throws an error. This should never be called. The only reason this exists is because SenderDB is an interface
-        that needs to support both labeled and unlabeled insertion. A LabeledSenderDB does not do unlabeled insertion.
-        */
         void LabeledSenderDB::insert_or_assign(const vector<HashedItem> &data, size_t thread_count)
->>>>>>> 4f01ef0c
         {
             APSI_LOG_ERROR("Attempted to insert unlabeled data but this is a LabeledSenderDB instance")
             throw logic_error("cannot do unlabeled insertion on a LabeledSenderDB");
         }
 
-<<<<<<< HEAD
-        void UnlabeledSenderDB::insert_or_assign(const unordered_set<HashedItem> &data, size_t thread_count)
-=======
-        /**
-        Inserts the given data into the database, using at most thread_count threads.
-        */
         void UnlabeledSenderDB::insert_or_assign(const vector<HashedItem> &data, size_t thread_count)
->>>>>>> 4f01ef0c
         {
             thread_count = thread_count < 1 ? thread::hardware_concurrency() : thread_count;
 
@@ -893,11 +840,7 @@
         }
 
         void UnlabeledSenderDB::insert_or_assign(
-<<<<<<< HEAD
-            unordered_map<HashedItem, EncryptedLabel> data,
-=======
-            const vector<pair<HashedItem, FullWidthLabel>> &data,
->>>>>>> 4f01ef0c
+            vector<pair<HashedItem, EncryptedLabel>> data,
             size_t thread_count
         ) {
             APSI_LOG_ERROR("Attempted to insert labeled data but this is an UnlabeledSenderDB instance")
@@ -999,49 +942,24 @@
         }
 
         void LabeledSenderDB::set_data(
-<<<<<<< HEAD
-            unordered_map<HashedItem, EncryptedLabel> data,
-=======
-            const vector<pair<HashedItem, FullWidthLabel>> &data,
->>>>>>> 4f01ef0c
+            vector<pair<HashedItem, EncryptedLabel>> data,
             size_t thread_count
         ) {
             clear_db();
             insert_or_assign(move(data), thread_count);
         }
 
-<<<<<<< HEAD
-        void LabeledSenderDB::set_data(const unordered_set<HashedItem> &data, size_t thread_count) {
-=======
-        /**
-        This does not and should not work. See LabeledSenderDB::insert_or_assign
-        */
         void LabeledSenderDB::set_data(const vector<HashedItem> &data, size_t thread_count) {
->>>>>>> 4f01ef0c
             APSI_LOG_ERROR("Attempted to set unlabeled data but this is a LabeledSenderDB instance")
             throw logic_error("cannot do unlabeled insertion on a LabeledSenderDB");
         }
 
-<<<<<<< HEAD
-        void UnlabeledSenderDB::set_data(const unordered_set<HashedItem> &data, size_t thread_count) {
-=======
-        /**
-        Clears the database and inserts the given data, using at most thread_count threads
-        */
         void UnlabeledSenderDB::set_data(const vector<HashedItem> &data, size_t thread_count) {
->>>>>>> 4f01ef0c
             clear_db();
             insert_or_assign(data, thread_count);
         }
 
-<<<<<<< HEAD
-        void UnlabeledSenderDB::set_data(unordered_map<HashedItem, EncryptedLabel> data, size_t thread_count)
-=======
-        /**
-        This does not and should not work. See UnlabeledSenderDB::insert_or_assign
-        */
-        void UnlabeledSenderDB::set_data(const vector<pair<HashedItem, FullWidthLabel>> &data, size_t thread_count)
->>>>>>> 4f01ef0c
+        void UnlabeledSenderDB::set_data(vector<pair<HashedItem, EncryptedLabel>> data, size_t thread_count)
         {
             APSI_LOG_ERROR("Attempted to set labeled data but this is an UnlabeledSenderDB instance")
             throw logic_error("cannot do labeled insertion on an UnlabeledSenderDB");
