// Copyright (c) Microsoft Corporation. All rights reserved.
// Licensed under the MIT license.

#pragma once

// STD
#include <atomic>
#include <cstddef>
#include <cstdint>
#include <iostream>
#include <memory>
#include <unordered_set>
#include <unordered_map>
#include <utility>
#include <vector>

// GSL
#include "gsl/span"

// APSI
#include "apsi/bin_bundle.h"
#include "apsi/item.h"
#include "apsi/psi_params.h"
#include "apsi/crypto_context.h"

// SEAL
#include "seal/plaintext.h"
#include "seal/util/locks.h"

namespace apsi
{
    namespace sender
    {
        class SenderDB;

        std::size_t SaveSenderDB(std::shared_ptr<SenderDB> sender_db, std::ostream &out);

        std::pair<std::shared_ptr<SenderDB>, std::size_t> LoadSenderDB(std::istream &in);

        /**
        SenderDB is an interface class with two implementations: UnlabeledSenderDB and LabeledSenderDB. A SenderDB
        maintains an in-memory representation of the sender's set of items. These items are not simply copied into the
        SenderDB data structures, but also preprocessed heavily to allow for faster online computation time. Since
        inserting a large number of new items into a SenderDB can take time, it is not recommended to recreate the
        SenderDB when the database changes a little bit. Instead, the class supports fast update and deletion operations
        that should be preferred: SenderDB::insert_or_assign and SenderDB::remove.

        The SenderDB requires substantially more memory than the raw data would. Part of that memory can automatically
        be compressed when it is not in use; this feature is enabled by default, and can be disabled when constructing
        the SenderDB. The downside of in-memory compression is a performance reduction from decompressing parts of the
        data when they are used, and recompressing them if they are updated.
        */
        class SenderDB
        {
        friend std::size_t SaveSenderDB(std::shared_ptr<SenderDB> sender_db, std::ostream &out);

        friend std::pair<std::shared_ptr<SenderDB>, std::size_t> LoadSenderDB(std::istream &in);

        public:
            /**
            Creates a new SenderDB.
            */
            SenderDB(PSIParams params, std::size_t label_byte_count, bool compressed);

            /**
            Clears the database. Every item and label will be removed.
            */
            virtual void clear_db() = 0;

            /**
            Returns whether this is a labeled SenderDB.
            */
            virtual bool is_labeled() const = 0;

            /**
            Indicates whether SEAL plaintexts are compressed in memory.
            */
            bool is_compressed() const
            {
                return compressed_;
            }

            /**
            Clears the database and inserts the given data, using at most thread_count threads. This function can be
            used only on a LabeledSenderDB instance.
            */
            virtual void set_data(
<<<<<<< HEAD
                std::unordered_map<HashedItem, EncryptedLabel> data,
                std::size_t thread_count = 0
            ) = 0;
=======
                const std::vector<std::pair<HashedItem, apsi::util::FullWidthLabel>> &data,
                std::size_t thread_count = 0) = 0;
>>>>>>> 4f01ef0c

            /**
            Clears the database and inserts the given data, using at most thread_count threads. This function can be
            used only on an UnlabeledSenderDB instance.
            */
            virtual void set_data(
                const std::vector<HashedItem> &data, std::size_t thread_count = 0) = 0;

            /**
            Inserts the given data into the database, using at most thread_count threads. This function can be used only
            on a LabeledSenderDB instance. If an item already exists in the database, its label is overwritten with the
            new label.
            */
            virtual void insert_or_assign(
<<<<<<< HEAD
                std::unordered_map<HashedItem, EncryptedLabel> data,
                std::size_t thread_count = 0
            ) = 0;
=======
                const std::vector<std::pair<HashedItem, apsi::util::FullWidthLabel>> &data,
                std::size_t thread_count = 0) = 0;
>>>>>>> 4f01ef0c

            /**
            Inserts the given (hashed) item-label pair into the database, using at most thread_count threads. This
            function can be used only on a LabeledSenderDB instance. If the item already exists in the database, its
            label is overwritten with the new label.
            */
            virtual void insert_or_assign(
                std::pair<HashedItem, EncryptedLabel> data
            ) = 0;

            /**
            Inserts the given data into the database, using at most thread_count threads. This function can be used only
            on an UnlabeledSenderDB instance.
            */
            virtual void insert_or_assign(
                const std::vector<HashedItem> &data, std::size_t thread_count = 0) = 0;

            /**
            Inserts the given (hashed) item into the database, using at most thread_count threads. This function can be
            used only on an UnlabeledSenderDB instance.
            */
            virtual void insert_or_assign(const HashedItem &data) = 0;

            /**
            Removes the given data from the database, using at most thread_count threads.
            */
            virtual void remove(const std::vector<HashedItem> &data, std::size_t thread_count = 0) = 0;

            /**
            Removes the given (hashed) item from the database, using at most thread_count threads.
            */
            virtual void remove(const HashedItem &data) = 0;

            /**
            Returns a set of cache references corresponding to the bundles at the given bundle index. Even though this
            function returns a vector, the order has no significance. This function is meant for internal use.
            */
            virtual auto get_cache_at(std::uint32_t bundle_idx)
                -> std::vector<std::reference_wrapper<const BinBundleCache>> = 0;

            /**
            Returns a reference to the PSI parameters for this SenderDB.
            */
            const PSIParams &get_params() const
            {
                return params_;
            }

            /**
            Returns a reference to the CryptoContext for this SenderDB.
            */
            const CryptoContext &get_crypto_context() const
            {
                return crypto_context_;
            }

            /**
            Returns a reference to the SEALContext for this SenderDB.
            */
            std::shared_ptr<seal::SEALContext> get_seal_context() const
            {
                return crypto_context_.seal_context();
            }

            /**
            Returns a reference to a set of items already existing in the SenderDB.
            */
            const std::unordered_set<HashedItem> &get_items() const 
            {
                return items_;
            }

            /**
            Returns the total number of bin bundles.
            */
            virtual std::size_t get_bin_bundle_count() const = 0;

            /**
            Returns how efficiently the SenderDB is packaged. A higher rate indicates better performance and a lower
            communication cost in a query execution.
            */
            double get_packing_rate() const;

            /**
            Obtains a scoped lock preventing the SenderDB from being changed.
            */
            seal::util::ReaderLock get_reader_lock() const
            {
                return db_lock_.acquire_read();
            }

            /**
            Returns the label byte count. A zero value indicates an unlabeled SenderDB.
            */
            std::size_t get_label_byte_count() const
            {
                return label_byte_count_;
            }

        protected:
            seal::util::WriterLock get_writer_lock()
            {
                return db_lock_.acquire_write();
            }

            /**
            The set of all items that have been inserted into the database
            */
            std::unordered_set<HashedItem> items_;

            /**
            The PSI parameters define the SEAL parameters, base field, item size, table size, etc.
            */
            PSIParams params_;

            /**
            Necessary for evaluating polynomials of Plaintexts.
            */
            CryptoContext crypto_context_;

            /**
            A read-write lock to protect the database from modification while in use.
            */
            mutable seal::util::ReaderWriterLocker db_lock_;

            /**
            Indicates whether SEAL plaintexts are compressed in memory.
            */
            bool compressed_;

            /**
            Indicates the size of the label in bytes. A zero value indicates an unlabeled SenderDB.
            */
            std::size_t label_byte_count_;
        }; // class SenderDB

        class LabeledSenderDB final : public SenderDB
        {
        friend std::size_t SaveSenderDB(std::shared_ptr<SenderDB> sender_db, std::ostream &out);

        friend std::pair<std::shared_ptr<SenderDB>, std::size_t> LoadSenderDB(std::istream &in);

        private:
            /**
            All the BinBundles in the database, indexed by bundle index. The set (represented by a vector internally) at
            bundle index i contains all the BinBundles with bundle index i.
            */
            std::vector<std::vector<BinBundle>> bin_bundles_;

        public:
            /**
            Creates a new LabeledSenderDB.
            */
            LabeledSenderDB(PSIParams params, std::size_t label_byte_count = 10, bool compressed = true) :
                SenderDB(std::move(params), label_byte_count, compressed)
            {
                clear_db();
            }

            /**
            Clears the database. Every item and label will be removed.
            */
            void clear_db() override;

            /**
            Returns whether this is a labeled SenderDB.
            */
            bool is_labeled() const override
            {
                return true;
            }

            /**
            Returns the total number of bin bundles.
            */
            std::size_t get_bin_bundle_count() const override;

            /**
            Returns a set of cache references corresponding to the bundles at the given bundle index. Even though this
            function returns a vector, the order has no significance. This function is meant for internal use.
            */
            auto get_cache_at(std::uint32_t bundle_idx)
                -> std::vector<std::reference_wrapper<const BinBundleCache>> override;

            /**
            Clears the database and inserts the given data, using at most thread_count threads.
            */
            void set_data(
<<<<<<< HEAD
                std::unordered_map<HashedItem, EncryptedLabel> data,
=======
                const std::vector<std::pair<HashedItem, FullWidthLabel>> &data,
>>>>>>> 4f01ef0c
                std::size_t thread_count = 0
            ) override;

            /**
            Do not use this function. Unlabeled insertion on a labeled database does not and should not work.
            */
            void set_data(
                const std::vector<HashedItem> &data,
                std::size_t thread_count = 0
            ) override;

            /**
            Inserts the given data into the database, using at most thread_count threads. If an item already exists in
            the database, its label is overwritten with the new label.
            */
            void insert_or_assign(
<<<<<<< HEAD
                std::unordered_map<HashedItem, EncryptedLabel> data,
=======
                const std::vector<std::pair<HashedItem, FullWidthLabel>> &data,
>>>>>>> 4f01ef0c
                std::size_t thread_count = 0
            ) override;

            /**
            Inserts the given (hashed) item-label pair into the database, using at most thread_count threads. If the
            item already exists in the database, its label is overwritten with the new label.
            */
            void insert_or_assign(
                std::pair<HashedItem, EncryptedLabel> data
            ) override
            {
<<<<<<< HEAD
                std::unordered_map<HashedItem, EncryptedLabel> data_map;
                data_map.emplace(std::move(data));
                insert_or_assign(std::move(data_map), 1);
=======
                std::vector<std::pair<HashedItem, FullWidthLabel>> data_map;
                data_map.push_back(data);
                insert_or_assign(data_map, 1);
>>>>>>> 4f01ef0c
            }

            /**
            Do not use this function. Unlabeled insertion on a labeled database does not and should not work.
            */
            void insert_or_assign(
                const std::vector<HashedItem> &data,
                std::size_t thread_count = 0
            ) override;

            /**
            Do not use this function. Unlabeled insertion on a labeled database does not and should not work.
            */
            void insert_or_assign(
                const HashedItem &data
            ) override
            {
                std::vector<HashedItem> data_set;
                data_set.push_back(data);
                insert_or_assign(data_set, 1);
            }

            /**
            Removes the given data from the database, using at most thread_count threads.
            */
            void remove(
                const std::vector<HashedItem> &data,
                std::size_t thread_count = 0
            ) override;

            /**
            Removes the given (hashed) item from the database, using at most thread_count threads.
            */
            void remove(const HashedItem &data) override
            {
                std::vector<HashedItem> data_set;
                data_set.push_back(data);
                remove(data_set, 1);
            }

            /**
            Returns the label associated to the given item in the database. Throws std::invalid_argument if the item
            does not appear in the database.
            */
            EncryptedLabel get_label(const HashedItem &item) const;
        }; // class LabeledSenderDB

        class UnlabeledSenderDB final : public SenderDB
        {
        friend std::size_t SaveSenderDB(std::shared_ptr<SenderDB> sender_db, std::ostream &out);

        friend std::pair<std::shared_ptr<SenderDB>, std::size_t> LoadSenderDB(std::istream &in);

        private:
            /**
            All the BinBundles in the DB, indexed by bundle index. The set (represented by a vector internally) at
            bundle index i contains all the BinBundles with bundle index i.
            */
            std::vector<std::vector<BinBundle>> bin_bundles_;

        public:
            /**
            Creates a new UnlabeledSenderDB.
            */
            UnlabeledSenderDB(PSIParams params, bool compressed = true) : SenderDB(std::move(params), 0, compressed)
            {
                clear_db();
            }

            /**
            Clears the database. Every item and label will be removed.
            */
            void clear_db() override;

            /**
            Returns whether this is a labeled SenderDB.
            */
            bool is_labeled() const override
            {
                return false;
            }

            /**
            Returns the total number of bin bundles.
            */
            std::size_t get_bin_bundle_count() const override;

            /**
            Returns a set of cache references corresponding to the bundles at the given bundle index. Even though this
            function returns a vector, the order has no significance. This function is meant for internal use.
            */
            std::vector<std::reference_wrapper<const BinBundleCache>> get_cache_at(std::uint32_t bundle_idx)  override;

            /**
            Do not use this function. Labeled insertion on an unlabeled database does not and should not work.
            */
            void set_data(
<<<<<<< HEAD
                std::unordered_map<HashedItem, EncryptedLabel> data,
=======
                const std::vector<std::pair<HashedItem, FullWidthLabel>> &data,
>>>>>>> 4f01ef0c
                std::size_t thread_count = 0
            ) override;

            /**
            Clears the database and inserts the given data using at most thread_count threads.
            */
            void set_data(
                const std::vector<HashedItem> &data,
                std::size_t thread_count = 0
            ) override;

            /**
            Do not use this function. Labeled insertion on an unlabeled database does not and should not work.
            */
            void insert_or_assign(
<<<<<<< HEAD
                std::unordered_map<HashedItem, EncryptedLabel> data,
=======
                const std::vector<std::pair<HashedItem, FullWidthLabel>> &data,
>>>>>>> 4f01ef0c
                std::size_t thread_count = 0
            ) override;

            /**
            Do not use this function. Labeled insertion on an unlabeled database does not and should not work.
            */
            void insert_or_assign(
                std::pair<HashedItem, EncryptedLabel> data
            ) override
            {
<<<<<<< HEAD
                std::unordered_map<HashedItem, EncryptedLabel> data_map;
                data_map.emplace(std::move(data));
                insert_or_assign(std::move(data_map), 1);
=======
                std::vector<std::pair<HashedItem, FullWidthLabel>> data_map;
                data_map.push_back(data);
                insert_or_assign(data_map, 1);
>>>>>>> 4f01ef0c
            }

            /**
            Inserts the given data into the database, using at most thread_count threads.
            */
            void insert_or_assign(
                const std::vector<HashedItem> &data,
                std::size_t thread_count = 0
            ) override;

            /**
            Inserts the given (hashed) item into the database, using at most thread_count threads.
            */
            void insert_or_assign(const HashedItem &data) override
            {
                std::vector<HashedItem> data_set;
                data_set.push_back(data);
                insert_or_assign(data_set, 1);
            }

            /**
            Removes the given data from the database, using at most thread_count threads.
            */
            void remove(
                const std::vector<HashedItem> &data,
                std::size_t thread_count = 0
            ) override;

            /**
            Removes the given (hashed) item from the database, using at most thread_count threads.
            */
            void remove(const HashedItem &data) override
            {
                std::vector<HashedItem> data_set;
                data_set.push_back(data);
                remove(data_set, 1);
            }
        }; // class UnlabeledSenderDB
    }  // namespace sender
} // namespace apsi<|MERGE_RESOLUTION|>--- conflicted
+++ resolved
@@ -85,14 +85,8 @@
             used only on a LabeledSenderDB instance.
             */
             virtual void set_data(
-<<<<<<< HEAD
-                std::unordered_map<HashedItem, EncryptedLabel> data,
-                std::size_t thread_count = 0
-            ) = 0;
-=======
-                const std::vector<std::pair<HashedItem, apsi::util::FullWidthLabel>> &data,
+                std::vector<std::pair<HashedItem, EncryptedLabel>> data,
                 std::size_t thread_count = 0) = 0;
->>>>>>> 4f01ef0c
 
             /**
             Clears the database and inserts the given data, using at most thread_count threads. This function can be
@@ -107,14 +101,8 @@
             new label.
             */
             virtual void insert_or_assign(
-<<<<<<< HEAD
-                std::unordered_map<HashedItem, EncryptedLabel> data,
-                std::size_t thread_count = 0
-            ) = 0;
-=======
-                const std::vector<std::pair<HashedItem, apsi::util::FullWidthLabel>> &data,
+                std::vector<std::pair<HashedItem, EncryptedLabel>> data,
                 std::size_t thread_count = 0) = 0;
->>>>>>> 4f01ef0c
 
             /**
             Inserts the given (hashed) item-label pair into the database, using at most thread_count threads. This
@@ -303,11 +291,7 @@
             Clears the database and inserts the given data, using at most thread_count threads.
             */
             void set_data(
-<<<<<<< HEAD
-                std::unordered_map<HashedItem, EncryptedLabel> data,
-=======
-                const std::vector<std::pair<HashedItem, FullWidthLabel>> &data,
->>>>>>> 4f01ef0c
+                std::vector<std::pair<HashedItem, EncryptedLabel>> data,
                 std::size_t thread_count = 0
             ) override;
 
@@ -324,11 +308,7 @@
             the database, its label is overwritten with the new label.
             */
             void insert_or_assign(
-<<<<<<< HEAD
-                std::unordered_map<HashedItem, EncryptedLabel> data,
-=======
-                const std::vector<std::pair<HashedItem, FullWidthLabel>> &data,
->>>>>>> 4f01ef0c
+                std::vector<std::pair<HashedItem, EncryptedLabel>> data,
                 std::size_t thread_count = 0
             ) override;
 
@@ -340,15 +320,9 @@
                 std::pair<HashedItem, EncryptedLabel> data
             ) override
             {
-<<<<<<< HEAD
-                std::unordered_map<HashedItem, EncryptedLabel> data_map;
-                data_map.emplace(std::move(data));
+                std::vector<std::pair<HashedItem, EncryptedLabel>> data_map;
+                data_map.push_back(data);
                 insert_or_assign(std::move(data_map), 1);
-=======
-                std::vector<std::pair<HashedItem, FullWidthLabel>> data_map;
-                data_map.push_back(data);
-                insert_or_assign(data_map, 1);
->>>>>>> 4f01ef0c
             }
 
             /**
@@ -446,11 +420,7 @@
             Do not use this function. Labeled insertion on an unlabeled database does not and should not work.
             */
             void set_data(
-<<<<<<< HEAD
-                std::unordered_map<HashedItem, EncryptedLabel> data,
-=======
-                const std::vector<std::pair<HashedItem, FullWidthLabel>> &data,
->>>>>>> 4f01ef0c
+                std::vector<std::pair<HashedItem, EncryptedLabel>> data,
                 std::size_t thread_count = 0
             ) override;
 
@@ -466,11 +436,7 @@
             Do not use this function. Labeled insertion on an unlabeled database does not and should not work.
             */
             void insert_or_assign(
-<<<<<<< HEAD
-                std::unordered_map<HashedItem, EncryptedLabel> data,
-=======
-                const std::vector<std::pair<HashedItem, FullWidthLabel>> &data,
->>>>>>> 4f01ef0c
+                std::vector<std::pair<HashedItem, EncryptedLabel>> data,
                 std::size_t thread_count = 0
             ) override;
 
@@ -481,15 +447,9 @@
                 std::pair<HashedItem, EncryptedLabel> data
             ) override
             {
-<<<<<<< HEAD
-                std::unordered_map<HashedItem, EncryptedLabel> data_map;
-                data_map.emplace(std::move(data));
+                std::vector<std::pair<HashedItem, EncryptedLabel>> data_map;
+                data_map.push_back(data);
                 insert_or_assign(std::move(data_map), 1);
-=======
-                std::vector<std::pair<HashedItem, FullWidthLabel>> data_map;
-                data_map.push_back(data);
-                insert_or_assign(data_map, 1);
->>>>>>> 4f01ef0c
             }
 
             /**
