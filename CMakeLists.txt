--- conflicted
+++ resolved
@@ -278,27 +278,7 @@
     target_compile_options(common PUBLIC -D__LINUX__)
     target_compile_options(common PUBLIC -march=native)
 endif()
-<<<<<<< HEAD
-
-apsi_set_version(common)
-apsi_link_threads(common)
-apsi_install_target(common APSITargets)
-
-target_link_libraries(common
-    PUBLIC SEAL::seal
-    PUBLIC Kuku::kuku
-    PUBLIC flatbuffers::flatbuffers
-    PUBLIC jsoncpp_static
-    PRIVATE unofficial-sodium::sodium)
-if (APSI_USE_LOG4CPLUS)
-    target_link_libraries(common PUBLIC log4cplus::log4cplus)
-endif()
-if(APSI_USE_ZMQ)
-    target_link_libraries(common PUBLIC libzmq-static cppzmq-static)
-endif()
-=======
 # TODO: end of block
->>>>>>> 5d91f48f
 
 #############################
 # APSI receiver C++ library #
