--- conflicted
+++ resolved
@@ -217,15 +217,12 @@
 apsi_link_threads(common)
 apsi_install_target(common APSITargets)
 
-<<<<<<< HEAD
-target_link_libraries(common PUBLIC SEAL::seal Kuku::kuku flatbuffers::flatbuffers jsoncpp_static)
-=======
 target_link_libraries(common
     PUBLIC SEAL::seal
     PUBLIC Kuku::kuku
     PUBLIC flatbuffers::flatbuffers
+    PUBLIC jsoncpp_static
     PRIVATE unofficial-sodium::sodium)
->>>>>>> d8db0e5a
 if (APSI_USE_LOG4CPLUS)
     target_link_libraries(common PUBLIC log4cplus::log4cplus)
 endif()
